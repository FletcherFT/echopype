"""
echopype data model inherited from based class EchoData for AZFP data.
"""

import os
import datetime as dt
import numpy as np
import xarray as xr
from .modelbase import ModelBase
from echopype.utils import uwa


class ModelAZFP(ModelBase):
    """Class for manipulating AZFP echo data that is already converted to netCDF."""

    def __init__(self, file_path="", salinity=29.6, pressure=60, temperature=None):
        ModelBase.__init__(self, file_path)
        self._salinity = salinity    # salinity in [psu]
        self._pressure = pressure    # pressure in [dbars] (approximately equal to depth in meters)
        if temperature is None:
            with self._open_dataset(self.file_path, group='Environment') as ds_env:
                print("Initialize using average temperature recorded by instrument")
                self._temperature = np.nanmean(ds_env.temperature)   # temperature in [Celsius]
        else:
            self._temperature = temperature

        # Initialize environment-related parameters
        self._sound_speed = self.calc_sound_speed()
        self._sample_thickness = self.calc_sample_thickness()
        self._range = self.calc_range()
        self._seawater_absorption = self.calc_seawater_absorption()

        self._tilt_angle = None      # instrument tilt angle in [degrees]

    @property
    def tilt_angle(self):
        """Gets the tilt of the echosounder from the .nc file

        Returns
        -------
        Tilt of echosounder in degrees
        """
        if self._tilt_angle is None:
            with self._open_dataset(self.file_path, group='Beam') as ds_beam:
                self._tilt_angle = np.rad2deg(np.arccos(ds_beam.cos_tilt_mag.mean().data))
        return self._tilt_angle

    def calc_sound_speed(self, src='user'):
        if src == 'user':
            return uwa.calc_sound_speed(temperature=self.temperature,
                                        salinity=self.salinity,
                                        pressure=self.pressure,
                                        formula_source='AZFP')
        else:
            ValueError('Not sure how to calculate sound speed for AZFP!')

    def calc_seawater_absorption(self, src='user'):
        """Calculates seawater absorption in dB/km using AZFP-supplied formula.

        Returns
        -------
        An xarray DataArray containing the sea absorption with coordinate frequency
        """
        with self._open_dataset(self.file_path, group='Beam') as ds_beam:
            freq = ds_beam.frequency.astype(np.int64)  # should already be in unit [Hz]
        if src == 'user':
            return uwa.calc_seawater_absorption(freq,
                                                temperature=self.temperature,
                                                salinity=self.salinity,
                                                pressure=self.pressure,
                                                formula_source='AZFP')
        else:
            ValueError('For AZFP seawater absorption needs to be calculated '
                       'based on user-input environmental parameters.')

    def calc_sample_thickness(self):
        """Gets ``sample_thickness`` for AZFP data.

        This will call ``calc_sound_speed`` since sound speed is `not` part of the raw AZFP .01A data file.
        """
        with self._open_dataset(self.file_path, group="Beam") as ds_beam:
            sth = self.sound_speed * ds_beam.sample_interval / 2
            return sth

    def calc_range(self, tilt_corrected=False):
        """Calculates range in meters using AZFP-supplied formula, instead of from sample_interval directly.

        Parameters
        ----------
        tilt_corrected : bool
            Modifies the range to take into account the tilt of the transducer. Defaults to `False`.

        Returns
        -------
        An xarray DataArray containing the range with coordinate frequency
        """
        ds_beam = self._open_dataset(self.file_path, group='Beam')
        ds_vend = self._open_dataset(self.file_path, group='Vendor')

        range_samples = ds_vend.number_of_samples_per_average_bin   # WJ: same as "range_samples_per_bin" used to calculate "sample_interval"
        pulse_length = ds_beam.transmit_duration_nominal   # units: seconds
        bins_to_avg = 1   # set to 1 since we want to calculate from raw data
        sound_speed = self.sound_speed
        dig_rate = ds_vend.digitization_rate
        lockout_index = ds_vend.lockout_index

        # Below is from LoadAZFP.m, the output is effectively range_bin+1 when bins_to_avg=1
        range_mod = xr.DataArray(np.arange(1, len(ds_beam.range_bin) - bins_to_avg + 2, bins_to_avg),
                                 coords=[('range_bin', ds_beam.range_bin)])

        # Calculate range using parameters for each freq
        range_meter = (sound_speed * lockout_index / (2 * dig_rate) + sound_speed / 4 *
                       (((2 * range_mod - 1) * range_samples * bins_to_avg - 1) / dig_rate +
                        pulse_length))

        if tilt_corrected:
            range_meter = ds_beam.cos_tilt_mag.mean() * range_meter

        ds_beam.close()
        ds_vend.close()

        return range_meter

    def calibrate(self, save=False, save_postfix='_Sv', save_path=None):
        """Perform echo-integration to get volume backscattering strength (Sv) from AZFP power data.

        The calibration formula used here is documented in eq.(9) on p.85
        of GU-100-AZFP-01-R50 Operator's Manual.
        Note a Sv_offset factor that varies depending on frequency is used
        in the calibration as documented on p.90.
        See calc_Sv_offset() in convert/azfp.py

        Parameters
        ----------
        save : bool, optional
               whether to save calibrated Sv output
               default to ``True``
        save_postfix : str
            Filename postfix, default to '_Sv'
        save_path : str
            Full filename to save to, overwriting the RAWFILE_Sv.nc default
        """
        # Print raw data nc file
        print('%s  calibrating data in %s' % (dt.datetime.now().strftime('%H:%M:%S'), self.file_path))

        # Open data set for Environment and Beam groups
        ds_beam = self._open_dataset(self.file_path, group="Beam")

        range_meter = self.range
        Sv = (ds_beam.EL - 2.5 / ds_beam.DS + ds_beam.backscatter_r / (26214 * ds_beam.DS) -
              ds_beam.TVR - 20 * np.log10(ds_beam.VTX) + 20 * np.log10(range_meter) +
              2 * self.seawater_absorption * range_meter -
              10 * np.log10(0.5 * self.sound_speed *
                            ds_beam.transmit_duration_nominal *
                            ds_beam.equivalent_beam_angle) + ds_beam.Sv_offset)

        Sv.name = 'Sv'
        Sv = Sv.to_dataset()

        # Attached calculated range into the dataset
        Sv['range'] = (('frequency', 'range_bin'), self.range)

        # Save calibrated data into the calling instance and
        #  to a separate .nc file in the same directory as the data filef.Sv = Sv
        self.Sv = Sv
        if save:
            self.Sv_path = self.validate_path(save_path, save_postfix)
            print("{} saving calibrated Sv to {}".format(dt.datetime.now().strftime('%H:%M:%S'), self.Sv_path))
            self._save_dataset(self.Sv, self.Sv_path, mode="w")

        # Close opened resources
        ds_beam.close()

    def calibrate_TS(self, save=False, save_postfix='_TS', save_path=None):
        """Perform echo-integration to get Target Strength (TS) from AZFP power data.

        The calibration formula used here is documented in eq.(10) on p.85
        of GU-100-AZFP-01-R50 Operator's Manual.

        Parameters
        ----------
        save : bool, optional
            whether to save calibrated TS output
            default to ``False``
        save_postfix : str, optional
            Filename postfix, default to '_TS'
        save_path : str, optional
            Full filename to save the TS calculation results, overwritting the RAWFILE_TS.nc default
        """
<<<<<<< HEAD
        with xr.open_dataset(self.file_path, group="Beam") as ds_beam:
            TS = (ds_beam.EL - 2.5 / ds_beam.DS + ds_beam.backscatter_r / (26214 * ds_beam.DS) -
                  ds_beam.TVR - 20 * np.log10(ds_beam.VTX) + 40 * np.log10(self.range) +
                  2 * self.seawater_absorption * self.range)
            TS.name = "TS"
            TS = TS.to_dataset()
            # Attached calculated range into the dataset
            TS['range'] = (('frequency', 'range_bin'), self.range)
            self.TS = TS
=======
        with self._open_dataset(self.file_path, group="Beam") as ds_beam:
            self.TS = (ds_beam.EL - 2.5 / ds_beam.DS + ds_beam.backscatter_r / (26214 * ds_beam.DS) -
                       ds_beam.TVR - 20 * np.log10(ds_beam.VTX) + 40 * np.log10(self.range) +
                       2 * self.seawater_absorption * self.range)
            self.TS.name = "TS"
>>>>>>> 6269a594
            if save:
                self.TS_path = self.validate_path(save_path, save_postfix)
                print("{} saving calibrated TS to {}".format(dt.datetime.now().strftime('%H:%M:%S'), self.TS_path))
                self._save_dataset(self.TS, self.TS_path, mode="w")<|MERGE_RESOLUTION|>--- conflicted
+++ resolved
@@ -187,7 +187,6 @@
         save_path : str, optional
             Full filename to save the TS calculation results, overwritting the RAWFILE_TS.nc default
         """
-<<<<<<< HEAD
         with xr.open_dataset(self.file_path, group="Beam") as ds_beam:
             TS = (ds_beam.EL - 2.5 / ds_beam.DS + ds_beam.backscatter_r / (26214 * ds_beam.DS) -
                   ds_beam.TVR - 20 * np.log10(ds_beam.VTX) + 40 * np.log10(self.range) +
@@ -197,13 +196,6 @@
             # Attached calculated range into the dataset
             TS['range'] = (('frequency', 'range_bin'), self.range)
             self.TS = TS
-=======
-        with self._open_dataset(self.file_path, group="Beam") as ds_beam:
-            self.TS = (ds_beam.EL - 2.5 / ds_beam.DS + ds_beam.backscatter_r / (26214 * ds_beam.DS) -
-                       ds_beam.TVR - 20 * np.log10(ds_beam.VTX) + 40 * np.log10(self.range) +
-                       2 * self.seawater_absorption * self.range)
-            self.TS.name = "TS"
->>>>>>> 6269a594
             if save:
                 self.TS_path = self.validate_path(save_path, save_postfix)
                 print("{} saving calibrated TS to {}".format(dt.datetime.now().strftime('%H:%M:%S'), self.TS_path))
