"""
echopype data model inherited from based class EchoData for AZFP data.
"""

import datetime as dt
import numpy as np
import xarray as xr
from .modelbase import ModelBase
from echopype.utils import uwa


class ModelAZFP(ModelBase):
    """Class for manipulating AZFP echo data that is already converted to netCDF."""

    def __init__(self, file_path="", salinity=29.6, pressure=60, temperature=None, sound_speed=None):
        ModelBase.__init__(self, file_path)
        self._salinity = salinity           # salinity in [psu]
        self._pressure = pressure           # pressure in [dbars] (approximately equal to depth in meters)
        self._temperature = temperature     # temperature in [Celsius]
        self._sound_speed = sound_speed     # sound speed in [m/s]
        self._tilt_angle = None             # instrument tilt angle in [degrees]

    # TODO: consider moving some of these properties to the parent class,
    #  since it is possible that EK60 users may want to set the environmental
    #  parameters separately from those recorded in the data files.

    @property
    def salinity(self):
        return self._salinity

    @salinity.setter
    def salinity(self, sal):
        self._salinity = sal
        # Update sound speed, sample_thickness, absorption, range
        self.sound_speed = uwa.calc_sound_speed(temperature=self.temperature,
                                                salinity=self.salinity,
                                                pressure=self.pressure)
        self.sample_thickness = self.calc_sample_thickness()
        self.seawater_absorption = self.calc_seawater_absorption()
        self.range = self.calc_range()

    @property
    def pressure(self):
        return self._pressure

    @pressure.setter
    def pressure(self, pres):
        self._pressure = pres
        # Update sound speed, sample_thickness, absorption, range
        self.sound_speed = uwa.calc_sound_speed(temperature=self.temperature,
                                                salinity=self.salinity,
                                                pressure=self.pressure)
        self.sample_thickness = self.calc_sample_thickness()
        self.seawater_absorption = self.calc_seawater_absorption()
        self.range = self.calc_range()

    @property
    def temperature(self):
        if self._temperature is None:
            with xr.open_dataset(self.file_path, group='Environment') as ds_env:
<<<<<<< HEAD
                print("Using average temperature")
                self._temperature = np.nanmean(ds_env.temperature)
=======
                self._temperature = ds_env.temperature
>>>>>>> 93a5fe68
        return self._temperature

    @temperature.setter
    def temperature(self, t):
        self._temperature = t
        # Update sound speed, sample_thickness, absorption, range
        self.sound_speed = uwa.calc_sound_speed(temperature=self.temperature,
                                                salinity=self.salinity,
                                                pressure=self.pressure)
        self.sample_thickness = self.calc_sample_thickness()
        self.seawater_absorption = self.calc_seawater_absorption()
        self.range = self.calc_range()

        # TODO: add an option to allow using hourly averaged temperature, this
        #  requires using groupby operation and align the calculation properly
        #  when calculating sound speed (by ping_time).

        # def compute_avg_temp(unpacked_data, hourly_avg_temp):
        #     """Input the data with temperature values and averages all the temperatures
        #
        #     Parameters
        #     ----------
        #     unpacked_data
        #         current unpacked data
        #     hourly_avg_temp
        #         xml parameter
        #
        #     Returns
        #     -------
        #         the average temperature
        #     """
        #     sum = 0
        #     total = 0
        #     for ii in range(len(unpacked_data)):
        #         val = unpacked_data[ii]['temperature']
        #         if not math.isnan(val):
        #             total += 1
        #             sum += val
        #     if total == 0:
        #         print("**** No AZFP temperature found. Using default of {:.2f} "
        #               "degC to calculate sound-speed and range\n"
        #               .format(hourly_avg_temp))
        #         return hourly_avg_temp    # default value
        #     else:
        #         return sum / total

    @property
    def sound_speed(self):
        if self._sound_speed is None:  # if this is empty
<<<<<<< HEAD
            self._sound_speed = uwa.calc_sound_speed(temperature=self.temperature,
                                                     salinity=self.salinity,
                                                     pressure=self.pressure)
=======
            self._sound_speed = self.calc_sound_speed()
>>>>>>> 93a5fe68
        return self._sound_speed

    @sound_speed.setter
    def sound_speed(self, ss):
        self._sound_speed = ss
        # TODO: need to update sample_thickness, absorption, range
        self.sample_thickness = self.calc_sample_thickness()
        self.seawater_absorption = self.calc_seawater_absorption()
        self.range = self.calc_range()

    @property
<<<<<<< HEAD
    def tilt_angle(self):
        """Gets the tilt of the echosounder from the .nc file

        Returns
        -------
        Tilt of echosounder in degrees
        """
        if self._tilt_angle is None:
            with xr.open_dataset(self.file_path, group='Beam') as ds_beam:
                self._tilt_angle = np.rad2deg(np.arccos(ds_beam.cos_tilt_mag.mean().data))
        return self._tilt_angle

    def calc_seawater_absorption(self):
        """Calculates seawater absorption in dB/km using AZFP-supplied formula.

        Returns
        -------
        An xarray DataArray containing the sea absorption with coordinate frequency
        """
        with xr.open_dataset(self.file_path, group='Beam') as ds_beam:
            freq = ds_beam.frequency.astype(np.int64)  # should already be in unit [Hz]
        sea_abs = uwa.calc_seawater_absorption(freq,
                                               temperature=self.temperature,
                                               salinity=self.salinity,
                                               pressure=self.pressure)
        return sea_abs
=======
    def seawater_absorption(self):
        if self._seawater_absorption is None:  # if this is empty
            self._seawater_absorption = self.calc_seawater_absorption()
        return self._seawater_absorption

    @seawater_absorption.setter
    def seawater_absorption(self, sea_abs):
        self._seawater_absorption = sea_abs
>>>>>>> 93a5fe68

    def calc_sample_thickness(self):
        """Gets ``sample_thickness`` for AZFP data.

        This will call ``calc_sound_speed`` since sound speed is `not` part of the raw AZFP .01A data file.
        """
        with xr.open_dataset(self.file_path, group="Beam") as ds_beam:
            sth = self.sound_speed * ds_beam.sample_interval / 2
            return sth
            # return sth.mean(dim='ping_time')   # use mean over all ping_time

    def calc_range(self, tilt_corrected=False):
        """Calculates range in meters using AZFP-supplied formula, instead of from sample_interval directly.

        Parameters
        ----------
        tilt_corrected : bool
            Modifies the range to take into account the tilt of the transducer. Defaults to `False`.

        Returns
        -------
        An xarray DataArray containing the range with coordinate frequency
        """
        ds_beam = xr.open_dataset(self.file_path, group='Beam')
        ds_vend = xr.open_dataset(self.file_path, group='Vendor')

        range_samples = ds_vend.number_of_samples_per_average_bin   # WJ: same as "range_samples_per_bin" used to calculate "sample_interval"
        pulse_length = ds_beam.transmit_duration_nominal   # units: seconds
        bins_to_avg = 1   # set to 1 since we want to calculate from raw data
        sound_speed = self.sound_speed
        dig_rate = ds_vend.digitization_rate
        lockout_index = ds_vend.lockout_index

        # Below is from LoadAZFP.m, the output is effectively range_bin+1 when bins_to_avg=1
        range_mod = xr.DataArray(np.arange(1, len(ds_beam.range_bin) - bins_to_avg + 2, bins_to_avg),
                                 coords=[('range_bin', ds_beam.range_bin)])

        # Calculate range using parameters for each freq
        range_meter = (sound_speed * lockout_index / (2 * dig_rate) + sound_speed / 4 *
                       (((2 * range_mod - 1) * range_samples * bins_to_avg - 1) / dig_rate +
                        (pulse_length / np.timedelta64(1, 's'))))

        if tilt_corrected:
            range_meter = ds_beam.cos_tilt_mag.mean() * range_meter

        ds_beam.close()
        ds_vend.close()

        return range_meter

    def calibrate(self, save=False):
        """Perform echo-integration to get volume backscattering strength (Sv) from AZFP power data.

        Parameters
        ----------
        save : bool, optional
               whether to save calibrated Sv output
               default to ``True``
        """

        # Open data set for Environment and Beam groups
        ds_env = xr.open_dataset(self.file_path, group="Environment")
        ds_beam = xr.open_dataset(self.file_path, group="Beam")

        range_meter = self.range
        Sv = (ds_beam.EL - 2.5 / ds_beam.DS + ds_beam.backscatter_r / (26214 * ds_beam.DS) -
              ds_beam.TVR - 20 * np.log10(ds_beam.VTX) + 20 * np.log10(range_meter) +
              2 * self.seawater_absorption * range_meter -
              10 * np.log10(0.5 * self.sound_speed *
                            ds_beam.transmit_duration_nominal.astype('float64') / 1e9 *
                            ds_beam.equivalent_beam_angle) + ds_beam.Sv_offset)

        # # TODO: check if sample_thickness calculation should be/is done in a separate method
        # sample_thickness = ds_env.sound_speed_indicative * (ds_beam.sample_interval / np.timedelta64(1, 's')) / 2
        # # range_meter = self.calc_range()
        # self.Sv = (ds_beam.EL - 2.5 / ds_beam.DS + ds_beam.backscatter_r / (26214 * ds_beam.DS) -
        #            ds_beam.TVR - 20 * np.log10(ds_beam.VTX) + 20 * np.log10(range_meter) +
        #            2 * ds_beam.sea_abs * range_meter -
        #            10 * np.log10(0.5 * ds_env.sound_speed_indicative *
        #                          ds_beam.transmit_duration_nominal.astype('float64') / 1e9 *
        #                          ds_beam.equivalent_beam_angle) + ds_beam.Sv_offset)

        # TODO: should do TVG and ABS calculation when doing noise estimates, otherwise it is
        #  difficult to trace errors since they are calculated when performing calibration
        #  --> the current structure is brittle. This is true for EK60 too so the best is to
        #  make self.range and self.seawater_absorption common methods (separately implemented
        #  in EK60 and AZFP class) which can be called to calculate TVG and ABS.
        # Get TVG and absorption
        range_meter = range_meter.where(range_meter > 0, other=0)  # set all negative elements to 0
        TVG = np.real(20 * np.log10(range_meter.where(range_meter != 0, other=1)))
        ABS = 2 * self.seawater_absorption * range_meter

        # Save TVG and ABS for noise estimation use
        self.TVG = TVG
        self.ABS = ABS

        Sv.name = 'Sv'
        Sv = Sv.to_dataset()

        # Attached calculated range into the dataset
        Sv['range'] = (('frequency', 'range_bin'), self.range)

        # Save calibrated data into the calling instance and
        #  to a separate .nc file in the same directory as the data filef.Sv = Sv
        self.Sv = Sv
        if save:
            print("{} saving calibrated Sv to {}".format(dt.datetime.now().strftime('%H:%M:%S'), self.Sv_path))
            self.Sv.to_netcdf(path=self.Sv_path, mode="w")

        # Close opened resources
        ds_env.close()
        ds_beam.close()

    def calibrate_TS(self, save=False):
        with xr.open_dataset(self.file_path, group="Beam") as ds_beam:
            self.TS = (ds_beam.EL - 2.5 / ds_beam.DS + ds_beam.backscatter_r / (26214 * ds_beam.DS) -
                       ds_beam.TVR - 20 * np.log10(ds_beam.VTX) + 40 * np.log10(self.range) +
                       2 * self.seawater_absorption * self.range)
            self.TS.name = "TS"
            if save:
                print("{} saving calibrated TS to {}".format(dt.datetime.now().strftime('%H:%M:%S'), self.TS_path))
                self.TS.to_netcdf(path=self.TS_path, mode="w")<|MERGE_RESOLUTION|>--- conflicted
+++ resolved
@@ -58,12 +58,8 @@
     def temperature(self):
         if self._temperature is None:
             with xr.open_dataset(self.file_path, group='Environment') as ds_env:
-<<<<<<< HEAD
                 print("Using average temperature")
                 self._temperature = np.nanmean(ds_env.temperature)
-=======
-                self._temperature = ds_env.temperature
->>>>>>> 93a5fe68
         return self._temperature
 
     @temperature.setter
@@ -113,13 +109,9 @@
     @property
     def sound_speed(self):
         if self._sound_speed is None:  # if this is empty
-<<<<<<< HEAD
             self._sound_speed = uwa.calc_sound_speed(temperature=self.temperature,
                                                      salinity=self.salinity,
                                                      pressure=self.pressure)
-=======
-            self._sound_speed = self.calc_sound_speed()
->>>>>>> 93a5fe68
         return self._sound_speed
 
     @sound_speed.setter
@@ -131,7 +123,6 @@
         self.range = self.calc_range()
 
     @property
-<<<<<<< HEAD
     def tilt_angle(self):
         """Gets the tilt of the echosounder from the .nc file
 
@@ -158,16 +149,6 @@
                                                salinity=self.salinity,
                                                pressure=self.pressure)
         return sea_abs
-=======
-    def seawater_absorption(self):
-        if self._seawater_absorption is None:  # if this is empty
-            self._seawater_absorption = self.calc_seawater_absorption()
-        return self._seawater_absorption
-
-    @seawater_absorption.setter
-    def seawater_absorption(self, sea_abs):
-        self._seawater_absorption = sea_abs
->>>>>>> 93a5fe68
 
     def calc_sample_thickness(self):
         """Gets ``sample_thickness`` for AZFP data.
