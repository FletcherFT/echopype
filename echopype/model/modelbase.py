"""
echopype data model that keeps tracks of echo data and
its connection to data files.
"""

import os
import warnings
import datetime as dt

import numpy as np
import xarray as xr


class ModelBase(object):
    """Class for manipulating echo data that is already converted to netCDF."""

    def __init__(self, file_path=""):
        self.file_path = file_path  # this passes the input through file name test
        self.noise_est_range_bin_size = 5  # meters per tile for noise estimation
        self.noise_est_ping_size = 30  # number of pings per tile for noise estimation
        self.MVBS_range_bin_size = 5  # meters per tile for MVBS
        self.MVBS_ping_size = 30  # number of pings per tile for MVBS
        # TVG and ABS are calculated whenever they are used
        # self.TVG = None  # time varying gain along range
        # self.ABS = None  # absorption along range
        self.Sv = None  # calibrated volume backscattering strength
        self.Sv_clean = None  # denoised volume backscattering strength
        self.TS = None  # calibrated target strength
        self.MVBS = None  # mean volume backscattering strength
        self._sample_thickness = None
        self._range = None
        self._seawater_absorption = None

    # TODO: Set noise_est_range_bin_size, noise_est_ping_size,
    #  MVBS_range_bin_size, and MVBS_ping_size all to be properties
    #  and provide getter/setter

    @property
    def sample_thickness(self):
        if self._sample_thickness is None:  # if this is empty
            self._sample_thickness = self.calc_sample_thickness()
        return self._sample_thickness

    @sample_thickness.setter
    def sample_thickness(self, sth):
        self._sample_thickness = sth

    @property
    def range(self):
        if self._range is None:  # if this is empty
            self._range = self.calc_range()
        return self._range

    @range.setter
    def range(self, rr):
        self._range = rr

    @property
    def seawater_absorption(self):
        if self._seawater_absorption is None:
            self._seawater_absorption = self.calc_seawater_absorption()
        return self._seawater_absorption

    @seawater_absorption.setter
    def seawater_absorption(self, abs):
        self._seawater_absorption = abs

    @property
    def file_path(self):
        return self._file_path

    @file_path.setter
    def file_path(self, p):
        self._file_path = p

        # Load netCDF groups if file format is correct
        pp = os.path.basename(p)
        _, ext = os.path.splitext(pp)

        supported_ext_list = ['.raw', '.01A']
        if ext in supported_ext_list:
            print('Data file in manufacturer format, please convert to .nc first.')
        elif ext == '.nc':
            self.toplevel = xr.open_dataset(self.file_path)

            # Get .nc filenames for storing processed data if computation is performed
            self.Sv_path = os.path.join(os.path.dirname(self.file_path),
                                        os.path.splitext(os.path.basename(self.file_path))[0] + '_Sv.nc')
            self.Sv_clean_path = os.path.join(os.path.dirname(self.file_path),
                                              os.path.splitext(os.path.basename(self.file_path))[0] + '_Sv_clean.nc')
            self.TS_path = os.path.join(os.path.dirname(self.file_path),
                                        os.path.splitext(os.path.basename(self.file_path))[0] + '_TS.nc')
            self.MVBS_path = os.path.join(os.path.dirname(self.file_path),
                                          os.path.splitext(os.path.basename(self.file_path))[0] + '_MVBS.nc')
            # Raise error if the file format convention does not match
            if self.toplevel.sonar_convention_name != 'SONAR-netCDF4':
                raise ValueError('netCDF file convention not recognized.')
            self.toplevel.close()
        else:
            raise ValueError('Data file format not recognized.')

    def calc_sample_thickness(self):
        """Base method to be overridden for calculating sample_thickness for different sonar models.
        """
        # issue warning when subclass methods not available
        print('Sample thickness calculation has not been implemented for this sonar model!')

    def calc_range(self):
        """Base method to be overridden for calculating range for different sonar models.
        """
        # issue warning when subclass methods not available
        print('Range calculation has not been implemented for this sonar model!')

    def calibrate(self):
        """Base method to be overridden for calibration and echo-integration for different sonar models.
        """
        # issue warning when subclass methods not available
        print('Calibration has not been implemented for this sonar model!')

    @staticmethod
    def get_tile_params(r_data_sz, p_data_sz, r_tile_sz, p_tile_sz, sample_thickness):
        """Obtain ping_time and range_bin parameters associated with groupby and groupby_bins operations.

        These parameters are used in methods remove_noise(), noise_estimates(), get_MVBS().

        Parameters
        ----------
        r_data_sz : int
            number of range_bin entries in data
        p_data_sz : int
            number of ping_time entries in data
        r_tile_sz : float
            tile size along the range_bin dimension [m]
        p_tile_sz : int
            tile size along the ping_time dimension [number of pings]
        sample_thickness : float
            thickness of each data sample, determined by sound speed and pulse duration

        Returns
        -------
        r_tile_sz : int
            modified tile size along the range dimension [m], determined by sample_thickness
        p_idx : list of int
            indices along the ping_time dimension for :py:func:`xarray.DataArray.groupby` operation
        r_tile_bin_edge : list of int
            bin edges along the range_bin dimension for :py:func:`xarray.DataArray.groupby_bins` operation
        """
        # TODO: Need to make this compatible with the possibly different sample_thickness
        #  for each frequency channel. The difference will show up in num_r_per_tile and
        #  propagates down to r_tile_sz, num_tile_range_bin, and r_tile_bin_edge; all of
        #  these will also become a DataArray or a list of list instead of just a number
        #  or a list of numbers.

        # Adjust noise_est_range_bin_size because range_bin_size may be an inconvenient value
        num_r_per_tile = (np.round(r_tile_sz / sample_thickness).astype(int)).values.max()  # num of range_bin per tile
        r_tile_sz = (num_r_per_tile * sample_thickness).values

        # TODO: double check this, but edits from @cyrf0006 seems correct
        num_tile_range_bin = np.ceil(r_data_sz / num_r_per_tile).astype(int)
        # Number of tiles along range_bin <--- old routine
        # if np.mod(r_data_sz, num_r_per_tile) == 0:
        #     num_tile_range_bin = np.ceil(r_data_sz / num_r_per_tile).astype(int) + 1
        # else:
        #     num_tile_range_bin = np.ceil(r_data_sz / num_r_per_tile).astype(int)

        # Produce a new coordinate for groupby operation
        if np.mod(p_data_sz, p_tile_sz) == 0:
            num_tile_ping = np.ceil(p_data_sz / p_tile_sz).astype(int) + 1
            p_idx = np.array([np.arange(num_tile_ping - 1)] * p_tile_sz).squeeze().T.ravel()
        else:
            num_tile_ping = np.ceil(p_data_sz / p_tile_sz).astype(int)
            pad = np.ones(p_data_sz - (num_tile_ping - 1) * p_tile_sz, dtype=int) \
                  * (num_tile_ping - 1)
            p_idx = np.hstack(
                (np.array([np.arange(num_tile_ping - 1)] * p_tile_sz).squeeze().T.ravel(), pad))

        # Tile bin edges along range
        # ... -1 to make sure each bin has the same size because of the right-inclusive and left-exclusive bins
        r_tile_bin_edge = np.arange(num_tile_range_bin+1) * num_r_per_tile - 1

        return r_tile_sz, p_idx, r_tile_bin_edge

    def _get_proc_Sv(self):
        """Private method to return calibrated Sv either from memory or _Sv.nc file.

        This method is called by remove_noise(), noise_estimates() and get_MVBS().
        """
        if self.Sv is None:  # if don't have Sv as attribute
            if os.path.exists(self.Sv_path):  # but have _Sv.nc file
                self.Sv = xr.open_dataset(self.Sv_path)   # load file
            else:  # if also don't have _Sv.nc file
                print('Data has not been calibrated. Performing calibration now.')
                self.calibrate()  # then calibrate
        return self.Sv

    def _get_proc_Sv_clean(self):
        """Private method to return calibrated Sv_clean either from memory or _Sv_clean.nc file.

        This method is called get_MVBS().
        """
        if self.Sv_clean is None:  # if don't have Sv_clean as attribute
            if os.path.exists(self.Sv_clean_path):  # but have _Sv_clean.nc file
                self.Sv_clean = xr.open_dataset(self.Sv_clean_path)  # load file
            else:  # if also don't have _Sv_clean.nc file
<<<<<<< HEAD
                self.calibrate()  # then calibrate
                return self.Sv_clean.to_dataset(name='Sv_clean')  # and point to results
        else:
            return self.Sv_clean.to_dataset(name='Sv_clean')  # and point to results
=======
                if self.Sv is None:   # if hasn't performed calibration yet
                    print('Data has not been calibrated. Performing calibration now.')
                    self.calibrate()      # then calibrate
                print('Noise removal has not been performed. Performing noise removal now.')
                self.remove_noise()   # and then remove noise
        return self.Sv_clean  # and point to results
>>>>>>> c4a8800a

    def remove_noise(self, noise_est_range_bin_size=None, noise_est_ping_size=None,
                     SNR=0, Sv_threshold=None, save=False):
        """Remove noise by using noise estimates obtained from the minimum mean calibrated power level
        along each column of tiles.

        See method noise_estimates() for details of noise estimation.
        Reference: De Robertis & Higginbottom, 2017, ICES Journal of Marine Sciences

        Parameters
        ----------
        noise_est_range_bin_size : float, optional
            Meters per tile for noise estimation [m]
        noise_est_ping_size : int, optional
            Number of pings per tile for noise estimation
        SNR : int, optional
            Minimum signal-to-noise ratio (remove values below this after general noise removal).
        Sv_threshold : int, optional
            Minimum Sv threshold [dB] (remove values below this after general noise removal)
        save : bool, optional
            Whether to save the denoised Sv (``Sv_clean``) into a new .nc file.
            Default to ``False``.
        """

        # Check params
        if (noise_est_range_bin_size is not None) and (self.noise_est_range_bin_size != noise_est_range_bin_size):
            self.noise_est_range_bin_size = noise_est_range_bin_size
        if (noise_est_ping_size is not None) and (self.noise_est_ping_size != noise_est_ping_size):
            self.noise_est_ping_size = noise_est_ping_size

        # Get calibrated power
        proc_data = self._get_proc_Sv()

        # Get tile indexing parameters
        self.noise_est_range_bin_size, add_idx, range_bin_tile_bin_edge = \
            self.get_tile_params(r_data_sz=proc_data.range_bin.size,
                                 p_data_sz=proc_data.ping_time.size,
                                 r_tile_sz=self.noise_est_range_bin_size,
                                 p_tile_sz=self.noise_est_ping_size,
                                 sample_thickness=self.sample_thickness)

        # TODO: this right now will break when _get_proc_Sv() gets self.Sv from file.
        #  This is also why the calculation of ABS and TVG should be in the parent
        #  class methods instead of being done under calibration() in the child class
        ABS = self.ABS
        TVG = self.TVG

        # Function for use with apply
        def remove_n(x):
<<<<<<< HEAD
            range_meter = self.range
            TVG = np.real(20 * np.log10(range_meter.where(range_meter != 0, other=1)))
            ABS = 2 * self.seawater_absorption * range_meter

            p_c_lin = 10 ** ((x - ABS - TVG) / 10)
            nn = 10 * np.log10(p_c_lin.groupby_bins('range_bin', range_bin_tile_bin_edge).mean('range_bin').
                               groupby('frequency').mean('ping_time').min(dim='range_bin_bins')) \
                + ABS + TVG
=======
            p_c_lin = 10 ** ((x - ABS - TVG) / 10)
            nn = 10 * np.log10(p_c_lin.groupby_bins('range_bin', range_bin_tile_bin_edge).mean('range_bin').
                               groupby('frequency').mean('ping_time').min(dim='range_bin_bins')) \
                 + ABS + TVG
>>>>>>> c4a8800a
            # Return values where signal is [SNR] dB above noise and at least [Sv_threshold] dB
            if not Sv_threshold:
                return x.where(x > (nn + SNR), other=np.nan)
            else:
                return x.where((x > (nn + SNR)) & (x > Sv_threshold), other=np.nan)

            # # Noise calculation
            # if (self.ABS is None) & (self.TVG is None):
            #     p_c_lin = 10 ** (x / 10)
            #     nn = 10 * np.log10(p_c_lin.groupby_bins('range_bin', range_bin_tile_bin_edge).mean('range_bin').
            #                        groupby('frequency').mean('ping_time').min(dim='range_bin_bins'))
            # else:
            #     p_c_lin = 10 ** ((x - self.ABS - self.TVG) / 10)
            #     nn = 10 * np.log10(p_c_lin.groupby_bins('range_bin', range_bin_tile_bin_edge).mean('range_bin').
            #                        groupby('frequency').mean('ping_time').min(dim='range_bin_bins')) \
            #          + self.ABS + self.TVG

        # Groupby noise removal operation
        proc_data.coords['add_idx'] = ('ping_time', add_idx)
        Sv_clean = proc_data.Sv.groupby('add_idx').apply(remove_n)

        # Set up DataSet
        Sv_clean.name = 'Sv_clean'
        Sv_clean = Sv_clean.drop('add_idx')
        Sv_clean = Sv_clean.to_dataset()
        Sv_clean['noise_est_range_bin_size'] = ('frequency', self.noise_est_range_bin_size)
        Sv_clean.attrs['noise_est_ping_size'] = self.noise_est_ping_size

        # Attach calculated range into data set
        Sv_clean['range'] = (('frequency', 'range_bin'), self.range.T)

        # Save as object attributes as a netCDF file
        self.Sv_clean = Sv_clean
        if save:
            print('%s  saving denoised Sv to %s' % (dt.datetime.now().strftime('%H:%M:%S'), self.Sv_clean_path))
            Sv_clean.to_netcdf(self.Sv_clean_path)

        # Close opened resources
        proc_data.close()

    def noise_estimates(self, noise_est_range_bin_size=None, noise_est_ping_size=None):
        """Obtain noise estimates from the minimum mean calibrated power level along each column of tiles.

        The tiles here are defined by class attributes noise_est_range_bin_size and noise_est_ping_size.
        This method contains redundant pieces of code that also appear in method remove_noise(),
        but this method can be used separately to determine the exact tile size for noise removal before
        noise removal is actually performed.

        Parameters
        ----------
        noise_est_range_bin_size : float
            meters per tile for noise estimation [m]
        noise_est_ping_size : int
            number of pings per tile for noise estimation

        Returns
        -------
        noise_est : xarray DataSet
            noise estimates as a DataArray with dimension [ping_time x range_bin]
            ping_time and range_bin are taken from the first element of each tile along each of the dimensions
        """

        # Check params
        if (noise_est_range_bin_size is not None) and (self.noise_est_range_bin_size != noise_est_range_bin_size):
            self.noise_est_range_bin_size = noise_est_range_bin_size
        if (noise_est_ping_size is not None) and (self.noise_est_ping_size != noise_est_ping_size):
            self.noise_est_ping_size = noise_est_ping_size

        # Use calibrated data to calculate noise removal
        proc_data = self._get_proc_Sv()

        # Get tile indexing parameters
        self.noise_est_range_bin_size, add_idx, range_bin_tile_bin_edge = \
            self.get_tile_params(r_data_sz=proc_data.range_bin.size,
                                 p_data_sz=proc_data.ping_time.size,
                                 r_tile_sz=self.noise_est_range_bin_size,
                                 p_tile_sz=self.noise_est_ping_size,
                                 sample_thickness=self.sample_thickness)

        # Values for noise estimates
        range_meter = self.range
        TVG = np.real(20 * np.log10(range_meter.where(range_meter != 0, other=1)))
        ABS = 2 * self.seawater_absorption * range_meter

        # Noise estimates
        proc_data['power_cal'] = 10 ** ((proc_data.Sv - ABS - TVG) / 10)
        proc_data.coords['add_idx'] = ('ping_time', add_idx)
        noise_est = 10 * np.log10(proc_data.power_cal.groupby('add_idx').mean('ping_time').
                                  groupby_bins('range_bin', range_bin_tile_bin_edge).mean('range_bin').
                                  min('range_bin_bins'))

        # Set noise estimates coordinates and other attributes
        ping_time = proc_data.ping_time[list(map(lambda x: x[0],
                                                 list(proc_data.ping_time.groupby('add_idx').groups.values())))]
        noise_est.coords['ping_time'] = ('add_idx', ping_time)
        noise_est = noise_est.swap_dims({'add_idx': 'ping_time'}).drop({'add_idx'})
        noise_est = noise_est.to_dataset(name='noise_est')
        noise_est['noise_est_range_bin_size'] = ('frequency', self.noise_est_range_bin_size)
        noise_est.attrs['noise_est_ping_size'] = self.noise_est_ping_size

        # Close opened resources
        proc_data.close()

        return noise_est

    def get_MVBS(self, source='Sv', MVBS_range_bin_size=None, MVBS_ping_size=None, save=False):
        """Calculate Mean Volume Backscattering Strength (MVBS).

        The calculation uses class attributes MVBS_ping_size and MVBS_range_bin_size to
        calculate and save MVBS as a new attribute to the calling EchoData instance.
        MVBS is an xarray DataArray with dimensions ``ping_time`` and ``range_bin``
        that are from the first elements of each tile along the corresponding dimensions
        in the original Sv or Sv_clean DataArray.

        Parameters
        ----------
        source : str
            source used to calculate MVBS, can be ``Sv`` or ``Sv_clean``,
            where ``Sv`` and ``Sv_clean`` are the original and denoised volume
            backscattering strengths, respectively. Both are calibrated.
        MVBS_range_bin_size : float, optional
            meters per tile for calculating MVBS [m]
        MVBS_ping_size : int, optional
            number of pings per tile for calculating MVBS
        save : bool, optional
            whether to save the denoised Sv (``Sv_clean``) into a new .nc file
            default to ``False``
        """
        # Check params
        # TODO: Not sure what @cyrf0006 meant below, but need to resolve the issues surrounding
        #  potentially having different sample_thickness for each frequency. This is the same
        #  issue that needs to be resolved in ``get_tile_params`` and all calling methods.
        #  --- Below are comments from @cyfr0006 ---
        #  -FC here problem because self.MVBS_range_bin_size is size 4 while MVBS_range_bin_size is size 1
        #  if (MVBS_range_bin_size is not None) and (self.MVBS_range_bin_size != MVBS_range_bin_size):
        if (MVBS_range_bin_size is not None) and (self.MVBS_range_bin_size != MVBS_range_bin_size):
            self.MVBS_range_bin_size = MVBS_range_bin_size
        if (MVBS_ping_size is not None) and (self.MVBS_ping_size != MVBS_ping_size):
            self.MVBS_ping_size = MVBS_ping_size

        # Use calibrated data to calculate noise removal
        if source == 'Sv':
            proc_data = self._get_proc_Sv()
        elif source == 'Sv_clean':
            proc_data = self._get_proc_Sv_clean()
        else:
            raise ValueError('Unknown source, cannot calculate MVBS')

        # Get tile indexing parameters
        self.MVBS_range_bin_size, add_idx, range_bin_tile_bin_edge = \
            self.get_tile_params(r_data_sz=proc_data.range_bin.size,
                                 p_data_sz=proc_data.ping_time.size,
                                 r_tile_sz=self.MVBS_range_bin_size,
                                 p_tile_sz=self.MVBS_ping_size,
                                 sample_thickness=self.sample_thickness)
        # Calculate MVBS
        proc_data.coords['add_idx'] = ('ping_time', add_idx)
        if source == 'Sv':
            MVBS = proc_data.Sv.groupby('add_idx').mean('ping_time').\
                groupby_bins('range_bin', range_bin_tile_bin_edge).mean('range_bin')
        elif source == 'Sv_clean':
            # TODO: the calculation below issues warnings when encountering all NaN slices.
            #  This is an open issue in dask: https://github.com/dask/dask/issues/3245
            #  Suppress this warning for now.
            with warnings.catch_warnings():
                warnings.simplefilter("ignore")
                MVBS = proc_data.Sv_clean.groupby('add_idx').mean('ping_time').\
                    groupby_bins('range_bin', range_bin_tile_bin_edge).mean('range_bin')
        else:
            raise ValueError('Unknown source, cannot calculate MVBS')

        # Set MVBS coordinates
        ping_time = proc_data.ping_time[list(map(lambda x: x[0],
                                                 list(proc_data.ping_time.groupby('add_idx').groups.values())))]
        MVBS.coords['ping_time'] = ('add_idx', ping_time)
        range_bin = list(map(lambda x: x[0], list(proc_data.range_bin.
                                                  groupby_bins('range_bin', range_bin_tile_bin_edge).groups.values())))
        MVBS.coords['range_bin'] = ('range_bin_bins', range_bin)
        MVBS = MVBS.swap_dims({'range_bin_bins': 'range_bin', 'add_idx': 'ping_time'}).\
            drop({'add_idx', 'range_bin_bins'})

        # Set MVBS attributes
        MVBS.name = 'MVBS'
        MVBS = MVBS.to_dataset()
        MVBS['MVBS_range_bin_size'] = ('frequency', self.MVBS_range_bin_size)
        MVBS.attrs['MVBS_ping_size'] = self.MVBS_ping_size

        # Attach calculated range to MVBS
        MVBS['range'] = self.Sv.range.sel(range_bin=MVBS.range_bin)

        # TODO: need to save noise_est_range_bin_size and noise_est_ping_size if source='Sv_clean'
        #  and also save an additional attribute that specifies the source
        # MVBS.attrs['noise_est_range_bin_size'] = self.noise_est_range_bin_size
        # MVBS.attrs['noise_est_ping_size'] = self.noise_est_ping_size

        # Drop add_idx added to Sv
        # TODO: somehow this still doesn't work and self.Sv or self.Sv_clean
        #  will have this additional dimension attached
        proc_data = proc_data.drop('add_idx')

        # Save results in object and as a netCDF file
        self.MVBS = MVBS
        if save:
            print('%s  saving MVBS to %s' % (dt.datetime.now().strftime('%H:%M:%S'), self.MVBS_path))
            MVBS.to_netcdf(self.MVBS_path)

        # Close opened resources
        proc_data.close()<|MERGE_RESOLUTION|>--- conflicted
+++ resolved
@@ -202,19 +202,12 @@
             if os.path.exists(self.Sv_clean_path):  # but have _Sv_clean.nc file
                 self.Sv_clean = xr.open_dataset(self.Sv_clean_path)  # load file
             else:  # if also don't have _Sv_clean.nc file
-<<<<<<< HEAD
-                self.calibrate()  # then calibrate
-                return self.Sv_clean.to_dataset(name='Sv_clean')  # and point to results
-        else:
-            return self.Sv_clean.to_dataset(name='Sv_clean')  # and point to results
-=======
                 if self.Sv is None:   # if hasn't performed calibration yet
                     print('Data has not been calibrated. Performing calibration now.')
                     self.calibrate()      # then calibrate
                 print('Noise removal has not been performed. Performing noise removal now.')
                 self.remove_noise()   # and then remove noise
         return self.Sv_clean  # and point to results
->>>>>>> c4a8800a
 
     def remove_noise(self, noise_est_range_bin_size=None, noise_est_ping_size=None,
                      SNR=0, Sv_threshold=None, save=False):
@@ -259,26 +252,16 @@
         # TODO: this right now will break when _get_proc_Sv() gets self.Sv from file.
         #  This is also why the calculation of ABS and TVG should be in the parent
         #  class methods instead of being done under calibration() in the child class
-        ABS = self.ABS
-        TVG = self.TVG
+        range_meter = self.range
+        ABS = np.real(20 * np.log10(range_meter.where(range_meter != 0, other=1)))
+        TVG = 2 * self.seawater_absorption * range_meter
 
         # Function for use with apply
         def remove_n(x):
-<<<<<<< HEAD
-            range_meter = self.range
-            TVG = np.real(20 * np.log10(range_meter.where(range_meter != 0, other=1)))
-            ABS = 2 * self.seawater_absorption * range_meter
-
             p_c_lin = 10 ** ((x - ABS - TVG) / 10)
             nn = 10 * np.log10(p_c_lin.groupby_bins('range_bin', range_bin_tile_bin_edge).mean('range_bin').
                                groupby('frequency').mean('ping_time').min(dim='range_bin_bins')) \
                 + ABS + TVG
-=======
-            p_c_lin = 10 ** ((x - ABS - TVG) / 10)
-            nn = 10 * np.log10(p_c_lin.groupby_bins('range_bin', range_bin_tile_bin_edge).mean('range_bin').
-                               groupby('frequency').mean('ping_time').min(dim='range_bin_bins')) \
-                 + ABS + TVG
->>>>>>> c4a8800a
             # Return values where signal is [SNR] dB above noise and at least [Sv_threshold] dB
             if not Sv_threshold:
                 return x.where(x > (nn + SNR), other=np.nan)
