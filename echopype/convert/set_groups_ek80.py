import os
import shutil
from collections import defaultdict
import xarray as xr
import numpy as np
import zarr
import netCDF4
from .set_groups_base import SetGroupsBase


class SetGroupsEK80(SetGroupsBase):
    """Class for saving groups to netcdf or zarr from EK80 data files.
    """
    def save(self):
        """Actually save groups to file by calling the set methods.
        """

        self.set_toplevel(self.sonar_model)
        self.set_provenance()    # provenance group

        # Save environment only
        if 'ENV' in self.convert_obj.data_type:
            self.set_env()           # environment group
            return
        elif 'GPS' in self.convert_obj.data_type:
            self.set_platform()
            return

        self.set_env()           # environment group
        self.set_platform()      # platform group
        self.set_nmea()          # platform/NMEA group
        bb_ch_ids = self.convert_obj.bb_ch_ids
        cw_ch_ids = self.convert_obj.cw_ch_ids
        # If there is both bb and cw data
        if bb_ch_ids and cw_ch_ids:
            new_path = self._copy_file(self.output_path)
            self.set_beam(bb_ch_ids, bb=True, path=self.output_path)
            self.set_sonar(bb_ch_ids, path=self.output_path)
            self.set_vendor(bb_ch_ids, bb=True, path=self.output_path)
            self.set_beam(cw_ch_ids, bb=False, path=new_path)
            self.set_sonar(cw_ch_ids, path=new_path)
            self.set_vendor(cw_ch_ids, bb=False, path=new_path)
        # If there is only bb data
        elif bb_ch_ids:
            self.set_beam(bb_ch_ids, bb=True, path=self.output_path)
            self.set_sonar(bb_ch_ids, path=self.output_path)
            self.set_vendor(bb_ch_ids, bb=True, path=self.output_path)
        # If there is only cw data
        else:
            self.set_beam(cw_ch_ids, bb=False, path=self.output_path)
            self.set_sonar(cw_ch_ids, path=self.output_path)
            self.set_vendor(cw_ch_ids, bb=False, path=self.output_path)

    def set_env(self):
        """Set the Environment group.
        """
        # Collect variables
        env_dict = {'temperature': self.convert_obj.environment['temperature'],
                    'depth': self.convert_obj.environment['depth'],
                    'acidity': self.convert_obj.environment['acidity'],
                    'salinity': self.convert_obj.environment['salinity'],
                    'sound_speed_indicative': self.convert_obj.environment['sound_speed']}

        # Save to file
        if self.save_ext == '.nc':
            with netCDF4.Dataset(self.output_path, "a", format="NETCDF4") as ncfile:
                env = ncfile.createGroup("Environment")
                # set group attributes
                [env.setncattr(k, v) for k, v in env_dict.items()]

        elif self.save_ext == '.zarr':
            zarrfile = zarr.open(self.output_path, mode='a')
            env = zarrfile.create_group('Environment')

            for k, v in env_dict.items():
                env.attrs[k] = v

    def set_platform(self):
        """Set the Platform group.
        """

        # Collect variables
        if self.ui_param['water_level'] is not None:
            water_level = self.ui_param['water_level']
        elif 'water_level_draft' in self.convert_obj.environment:
            water_level = self.convert_obj.environment['water_level_draft']
        else:
            water_level = None
            print('WARNING: The water_level_draft was not in the file. Value '
                  'set to None')

        lat, lon, location_time, nmea_msg = self._parse_NMEA()
        # Convert np.datetime64 numbers to seconds since 1900-01-01
        # due to xarray.to_netcdf() error on encoding np.datetime64 objects directly
        # TODO: @ngkavin: why is nmea_msg used here?
        mru_time = (np.array(self.convert_obj.mru.get('timestamp', [np.nan])) -
                    np.datetime64('1900-01-01T00:00:00')) / np.timedelta64(1, 's') if nmea_msg else [np.nan]

        # Assemble variables into a dataset
        ds = xr.Dataset(
            {'pitch': (['mru_time'], np.array(self.convert_obj.mru.get('pitch', [np.nan])),
                       {'long_name': 'Platform pitch',
                        'standard_name': 'platform_pitch_angle',
                        'units': 'arc_degree',
                        'valid_range': (-90.0, 90.0)}),
             'roll': (['mru_time'], np.array(self.convert_obj.mru.get('roll', [np.nan])),
                      {'long_name': 'Platform roll',
                       'standard_name': 'platform_roll_angle',
                       'units': 'arc_degree',
                       'valid_range': (-90.0, 90.0)}),
             'heave': (['mru_time'], np.array(self.convert_obj.mru.get('heave', [np.nan])),
                       {'long_name': 'Platform heave',
                        'standard_name': 'platform_heave_angle',
                        'units': 'arc_degree',
                        'valid_range': (-90.0, 90.0)}),
             'latitude': (['location_time'], lat,
                          {'long_name': 'Platform latitude',
                           'standard_name': 'latitude',
                           'units': 'degrees_north',
                           'valid_range': (-90.0, 90.0)}),
             'longitude': (['location_time'], lon,
                           {'long_name': 'Platform longitude',
                            'standard_name': 'longitude',
                            'units': 'degrees_east',
                            'valid_range': (-180.0, 180.0)}),
             'water_level': ([], water_level,
                             {'long_name': 'z-axis distance from the platform coordinate system '
                                           'origin to the sonar transducer',
                              'units': 'm'})
             },
            coords={'mru_time': (['mru_time'], mru_time,
                                 {'axis': 'T',
                                  'calendar': 'gregorian',
                                  'long_name': 'Timestamps for MRU datagrams',
                                  'standard_name': 'time',
                                  'units': 'seconds since 1900-01-01'}),
                    'location_time': (['location_time'], location_time,
                                      {'axis': 'T',
                                       'calendar': 'gregorian',
                                       'long_name': 'Timestamps for NMEA datagrams',
                                       'standard_name': 'time',
                                       'units': 'seconds since 1900-01-01'})
                    },
            attrs={'platform_code_ICES': self.ui_param['platform_code_ICES'],
                   'platform_name': self.ui_param['platform_name'],
                   'platform_type': self.ui_param['platform_type'],
                   'drop_keel_offset': (self.convert_obj.environment['drop_keel_offset'] if
                                        hasattr(self.convert_obj.environment, 'drop_keel_offset') else np.nan)})

        # Save to file
        if self.save_ext == '.nc':
            nc_encoding = {var: self.NETCDF_COMPRESSION_SETTINGS for var in ds.data_vars} if self.compress else {}
            ds.to_netcdf(path=self.output_path, mode='a', group='Platform', encoding=nc_encoding)
        elif self.save_ext == '.zarr':
            zarr_encoding = {var: self.ZARR_COMPRESSION_SETTINGS for var in ds.data_vars} if self.compress else {}
            ds = ds.chunk({'location_time': 100, 'mru_time': 100})
            ds.to_zarr(store=self.output_path, mode='a', group='Platform', encoding=zarr_encoding)

    def set_beam(self, ch_ids, bb, path):
        """Set the Beam group.
        """
        config = self.convert_obj.config_datagram['configuration']
        beam_dict = dict()
        freq = np.array([config[x]['transducer_frequency'] for x in ch_ids], dtype=int)
        tx_num = len(ch_ids)
        ping_num = len(self.convert_obj.ping_time)

        # Find largest dimensions of array in order to pad and stack smaller arrays
        # max_samples = 0
        # TODO How to determine if a CW data set is split beam or single beam, and how many splits?
        max_splits = max([n_c for n_c in self.convert_obj.n_complex_dict.values()]) if bb else 4
        if bb:
            shape = (len(ch_ids), ping_num, -1, max_splits)
            backscatter = np.array(self.convert_obj.ping_data_dict['complex']).reshape(shape)
            backscatter = np.moveaxis(backscatter, 3, 1)

        # Loop through each transducer for channel-specific variables
        bm_width = defaultdict(lambda: np.zeros(shape=(tx_num,), dtype='float32'))
        bm_dir = defaultdict(lambda: np.zeros(shape=(tx_num,), dtype='float32'))
        bm_angle = defaultdict(lambda: np.zeros(shape=(tx_num,), dtype='float32'))
        tx_pos = defaultdict(lambda: np.zeros(shape=(tx_num,), dtype='float32'))
        beam_dict['equivalent_beam_angle'] = np.zeros(shape=(tx_num,), dtype='float32')
        beam_dict['gain_correction'] = np.zeros(shape=(tx_num,), dtype='float32')
        beam_dict['gpt_software_version'] = []  # TODO: @ngkavin: change this to wbt_software_version
        beam_dict['channel_id'] = []
        c_seq = 0
        for k, c in config.items():
            if k not in ch_ids:
                continue
            # TODO Make into for loop
            bm_width['beamwidth_receive_major'][c_seq] = c.get('beam_width_alongship', np.nan)
            bm_width['beamwidth_receive_minor'][c_seq] = c.get('beam_width_athwartship', np.nan)
            bm_width['beamwidth_transmit_major'][c_seq] = c.get('beam_width_alongship', np.nan)
            bm_width['beamwidth_transmit_minor'][c_seq] = c.get('beam_width_athwartship', np.nan)
            bm_dir['beam_direction_x'][c_seq] = c.get('transducer_alpha_x', np.nan)
            bm_dir['beam_direction_y'][c_seq] = c.get('transducer_alpha_y', np.nan)
            bm_dir['beam_direction_z'][c_seq] = c.get('transducer_alpha_z', np.nan)
            bm_angle['angle_offset_alongship'][c_seq] = c.get('angle_offset_alongship', np.nan)
            bm_angle['angle_offset_athwartship'][c_seq] = c.get('angle_offset_athwartship', np.nan)
            bm_angle['angle_sensitivity_alongship'][c_seq] = c.get('angle_sensitivity_alongship', np.nan)
            bm_angle['angle_sensitivity_athwartship'][c_seq] = c.get('angle_sensitivity_athwartship', np.nan)
            tx_pos['transducer_offset_x'][c_seq] = c.get('transducer_offset_x', np.nan)
            tx_pos['transducer_offset_y'][c_seq] = c.get('transducer_offset_y', np.nan)
            tx_pos['transducer_offset_z'][c_seq] = c.get('transducer_offset_z', np.nan)
            beam_dict['equivalent_beam_angle'][c_seq] = c.get('equivalent_beam_angle', np.nan)
            # TODO: gain is 5 values in test dataset
            beam_dict['gain_correction'][c_seq] = c['gain'][c_seq]
            beam_dict['gpt_software_version'].append(c['transceiver_software_version'])
            beam_dict['channel_id'].append(c['channel_id'])

            c_seq += 1

        # Stack channels and order axis as: channel, quadrant, ping, range
        # TODO: @ngkavin: change below to if-else testing the power data and frequency start/end combination
        if bb:
            try:
                freq_start = np.array([self.convert_obj.ping_data_dict['frequency_start'][x][0]
                                      for x in ch_ids], dtype=int)
                freq_end = np.array([self.convert_obj.ping_data_dict['frequency_end'][x][0]
                                    for x in ch_ids], dtype=int)
            # Exception occurs when instrument records complex power data without
            # supplying the frequency start and end
            except IndexError:
                freq_start = np.array([config[x].get('transducer_frequency_minimum', np.nan)
                                       for x in ch_ids], dtype=int)
                freq_end = np.array([config[x].get('transducer_frequency_maximum', np.nan)
                                     for x in ch_ids], dtype=int)

        # Loop through each transducer for variables that may vary at each ping
        # -- this rarely is the case for EK60 so we check first before saving
        ch_idx = [self.convert_obj.ch_ids.index(ch) for ch in ch_ids]
        tdn = np.array(list(self.convert_obj.ping_data_dict['pulse_duration'].values()))[ch_idx]
        tx_power = np.array(list(self.convert_obj.ping_data_dict['transmit_power'].values()))[ch_idx]
        smpl_int = np.array(list(self.convert_obj.ping_data_dict['sample_interval'].values()))[ch_idx]
        slope = np.array(list(self.convert_obj.ping_data_dict['slope'].values()))[ch_idx]

        # Build other parameters
        # beam_dict['non_quantitative_processing'] = np.array([0, ] * freq.size, dtype='int32')
        # -- sample_time_offset is set to 2 for EK60 data, this value is NOT from sample_data['offset']
        # beam_dict['sample_time_offset'] = np.array([2, ] * freq.size, dtype='int32')

        # Gets indices from pulse length table using the transmit_duration_nominal values selected (cw only)
        # TODO move to vendor. Save as matrix of pulse length x frequency
        if not bb:
<<<<<<< HEAD
            # TODO Use the indices to select sa_correction values from the sa correction table (move selection to proccess)
            idx = [np.argwhere(np.isclose(tdn[i][0], config[ch]['pulse_duration'])).squeeze()
=======
            # Use the indices to select sa_correction values from the sa correction table
            pulse_length = 'pulse_duration_fm' if bb else 'pulse_duration'
            # TODO: @ngkavin:
            #  this part should find the *closest* instead of the exact match of pulse length,
            #  see line 51-67 (under %% missing value section) in EK80applyGain.
            #  Print out message similar to line 88-91 if exact matches are not found.
            idx = [np.argwhere(np.isclose(tdn[i][0], config[ch][pulse_length])).squeeze()
>>>>>>> 50a7b7d0
                   for i, ch in enumerate(ch_ids)]
            sa_correction = np.array([x['sa_correction'][y]
                                     for x, y in zip(config.values(), np.array(idx))])
        # Convert np.datetime64 numbers to seconds since 1900-01-01
        # due to xarray.to_netcdf() error on encoding np.datetime64 objects directly
        ping_time = (self.convert_obj.ping_time - np.datetime64('1900-01-01T00:00:00')) / np.timedelta64(1, 's')

        ds = xr.Dataset(
            {'channel_id': (['frequency'], beam_dict['channel_id']),
             'beamwidth_receive_alongship': (['frequency'], bm_width['beamwidth_receive_major'],
                                             {'long_name': 'Half power one-way receive beam width along '
                                              'alongship axis of beam',
                                              'units': 'arc_degree',
                                              'valid_range': (0.0, 360.0)}),
             'beamwidth_receive_athwartship': (['frequency'], bm_width['beamwidth_receive_minor'],
                                               {'long_name': 'Half power one-way receive beam width along '
                                                'athwartship axis of beam',
                                                'units': 'arc_degree',
                                                'valid_range': (0.0, 360.0)}),
             'beamwidth_transmit_alongship': (['frequency'], bm_width['beamwidth_transmit_major'],
                                              {'long_name': 'Half power one-way transmit beam width along '
                                               'alongship axis of beam',
                                               'units': 'arc_degree',
                                               'valid_range': (0.0, 360.0)}),
             'beamwidth_transmit_athwartship': (['frequency'], bm_width['beamwidth_transmit_minor'],
                                                {'long_name': 'Half power one-way transmit beam width along '
                                                 'athwartship axis of beam',
                                                 'units': 'arc_degree',
                                                 'valid_range': (0.0, 360.0)}),
             'beam_direction_x': (['frequency'], bm_dir['beam_direction_x'],
                                  {'long_name': 'x-component of the vector that gives the pointing '
                                                'direction of the beam, in sonar beam coordinate '
                                                'system',
                                   'units': '1',
                                   'valid_range': (-1.0, 1.0)}),
             'beam_direction_y': (['frequency'], bm_dir['beam_direction_x'],
                                  {'long_name': 'y-component of the vector that gives the pointing '
                                                'direction of the beam, in sonar beam coordinate '
                                                'system',
                                   'units': '1',
                                   'valid_range': (-1.0, 1.0)}),
             'beam_direction_z': (['frequency'], bm_dir['beam_direction_x'],
                                  {'long_name': 'z-component of the vector that gives the pointing '
                                                'direction of the beam, in sonar beam coordinate '
                                                'system',
                                   'units': '1',
                                   'valid_range': (-1.0, 1.0)}),
             'angle_offset_alongship': (['frequency'], bm_angle['angle_offset_alongship'],
                                        {'long_name': 'electrical alongship angle of the transducer'}),
             'angle_offset_athwartship': (['frequency'], bm_angle['angle_offset_athwartship'],
                                          {'long_name': 'electrical athwartship angle of the transducer'}),
             'angle_sensitivity_alongship': (['frequency'], bm_angle['angle_sensitivity_alongship'],
                                             {'long_name': 'alongship sensitivity of the transducer'}),
             'angle_sensitivity_athwartship': (['frequency'], bm_angle['angle_sensitivity_athwartship'],
                                               {'long_name': 'athwartship sensitivity of the transducer'}),
             'equivalent_beam_angle': (['frequency'], beam_dict['equivalent_beam_angle'],
                                       {'long_name': 'Equivalent beam angle',
                                        'units': 'sr',
                                        'valid_range': (0.0, 4 * np.pi)}),
             'gain_correction': (['frequency'], beam_dict['gain_correction'],
                                 {'long_name': 'Gain correction',
                                  'units': 'dB'}),
            #  'non_quantitative_processing': (['frequency'], beam_dict['non_quantitative_processing'],
            #                                  {'flag_meanings': 'no_non_quantitative_processing',
            #                                   'flag_values': '0',
            #                                   'long_name': 'Presence or not of non-quantitative '
            #                                                'processing applied to the backscattering '
            #                                                'data (sonar specific)'}),
             'sample_interval': (['frequency', 'ping_time'], smpl_int,
                                 {'long_name': 'Interval between recorded raw data samples',
                                  'units': 's',
                                  'valid_min': 0.0}),
            #  'sample_time_offset': (['frequency'], beam_dict['sample_time_offset'],
            #                         {'long_name': 'Time offset that is subtracted from the timestamp '
            #                                       'of each sample',
            #                          'units': 's'}),
            #  'transmit_bandwidth': (['frequency'], tx_sig['transmit_bandwidth'],
            #                         {'long_name': 'Nominal bandwidth of transmitted pulse',
            #                          'units': 'Hz',
            #                          'valid_min': 0.0}),
             'transmit_duration_nominal': (['frequency', 'ping_time'], tdn,
                                           {'long_name': 'Nominal bandwidth of transmitted pulse',
                                            'units': 's',
                                            'valid_min': 0.0}),
             'transmit_power': (['frequency', 'ping_time'], tx_power,
                                {'long_name': 'Nominal transmit power',
                                 'units': 'W',
                                 'valid_min': 0.0}),
             'transducer_offset_x': (['frequency'], tx_pos['transducer_offset_x'],
                                     {'long_name': 'x-axis distance from the platform coordinate system '
                                                   'origin to the sonar transducer',
                                      'units': 'm'}),
             'transducer_offset_y': (['frequency'], tx_pos['transducer_offset_y'],
                                     {'long_name': 'y-axis distance from the platform coordinate system '
                                                   'origin to the sonar transducer',
                                      'units': 'm'}),
             'transducer_offset_z': (['frequency'], tx_pos['transducer_offset_z'],
                                     {'long_name': 'z-axis distance from the platform coordinate system '
                                                   'origin to the sonar transducer',
                                      'units': 'm'}),
             'slope': (['frequency', 'ping_time'], slope),
             },
            coords={'frequency': (['frequency'], freq,
                                  {'long_name': 'Transducer frequency', 'units': 'Hz'}),
                    'ping_time': (['ping_time'], ping_time,
                                  {'axis': 'T',
                                   'calendar': 'gregorian',
                                   'long_name': 'Timestamp of each ping',
                                   'standard_name': 'time',
                                   'units': 'seconds since 1900-01-01'}),
                    },
            attrs={'beam_mode': 'vertical',
                   'conversion_equation_t': 'type_3'})
        # Save broadband backscatter if present
        if bb:
            ds_bb = xr.Dataset(
                {'backscatter_r': (['frequency', 'quadrant', 'ping_time', 'range_bin'], np.real(backscatter),
                                   {'long_name': 'Real part of backscatter power',
                                    'units': 'V'}),
                 'backscatter_i': (['frequency', 'quadrant', 'ping_time', 'range_bin'], np.imag(backscatter),
                                   {'long_name': 'Imaginary part of backscatter power',
                                    'units': 'V'})},
                coords={'frequency': (['frequency'], freq,
                                      {'long_name': 'Center frequency of the transducer',
                                      'units': 'Hz'}),
                        # TODO: @ngkavin:
                        #  frequency_start and frequency_end should be data variables and not coordinates
                        'frequency_start': (['frequency'], freq_start,
                                            {'long_name': 'Starting frequency of the transducer',
                                             'units': 'Hz'}),
                        'frequency_end': (['frequency'], freq_end,
                                          {'long_name': 'Ending frequency of the transducer',
                                           'units': 'Hz'}),
                        'ping_time': (['ping_time'], ping_time,
                                      {'axis': 'T',
                                       'calendar': 'gregorian',
                                       'long_name': 'Timestamp of each ping',
                                       'standard_name': 'time',
                                       'units': 'seconds since 1900-01-01'}),
                        'quadrant': (['quadrant'], np.arange(max_splits)),
                        'range_bin': (['range_bin'], np.arange(backscatter.shape[3]))
                        })
            ds = xr.merge([ds, ds_bb], combine_attrs='override')
        # Save continuous wave backscatter
        else:
            # TODO: @ngkavin:
            #  Move sa_correction to the Vendor group as a data variable indexed by pulse length,
            #  and performs the pulse length matching "on the fly" in process.calibrate.
            #  See EK80applyGain for matching tolerance (tol=1e-6).
            ds_cw = xr.Dataset(
                {'backscatter_r': (['frequency', 'ping_time', 'range_bin'],
                                   self.convert_obj.ping_data_dict['power'],
                                   {'long_name': 'Backscattering power',
                                       'units': 'dB'}),
                 'angle_athwartship': (['frequency', 'ping_time', 'range_bin'],
                                       self.convert_obj.ping_data_dict['angle'][:, :, :, 0],
                                       {'long_name': 'electrical athwartship angle'}),
                 'angle_alongship': (['frequency', 'ping_time', 'range_bin'],
                                     self.convert_obj.ping_data_dict['angle'][:, :, :, 1],
                                     {'long_name': 'electrical alongship angle'}),
                 'sa_correction': (['frequency'], sa_correction)},
                coords={'frequency': (['frequency'], freq,
                                      {'long_name': 'Transducer frequency', 'units': 'Hz'}),
                        'ping_time': (['ping_time'], ping_time,
                                      {'axis': 'T',
                                       'calendar': 'gregorian',
                                       'long_name': 'Timestamp of each ping',
                                       'standard_name': 'time',
                                       'units': 'seconds since 1900-01-01'}),
                        'range_bin': (['range_bin'], np.arange(self.convert_obj.ping_data_dict['power'].shape[2]))
                        })
            ds = xr.merge([ds, ds_cw], combine_attrs='override')

        # Below are specific to Simrad .raw files
        if 'gpt_software_version' in beam_dict:
            ds['gpt_software_version'] = ('frequency', beam_dict['gpt_software_version'])
        # Save to file
        if self.save_ext == '.nc':
            nc_encoding = {var: self.NETCDF_COMPRESSION_SETTINGS for var in ds.data_vars} if self.compress else {}
            ds.to_netcdf(path=path, mode='a', group='Beam', encoding=nc_encoding)
        elif self.save_ext == '.zarr':
            zarr_encoding = {var: self.ZARR_COMPRESSION_SETTINGS for var in ds.data_vars} if self.compress else {}
            ds = ds.chunk({'range_bin': 25000, 'ping_time': 100})
            ds.to_zarr(store=path, mode='a', group='Beam', encoding=zarr_encoding)

    def set_vendor(self, ch_ids, bb, path):
        """Set the Vendor-specific group.
        """
        # Save broadband calibration parameters
        if bb:
            cal_ch_ids = []
            config = self.convert_obj.config_datagram['configuration']
            cal_ch_ids = [ch for ch in ch_ids if 'calibration' in config[ch]]
            full_ch_names = [f"{config[ch]['transceiver_type']} " +
                             f"{config[ch]['serial_number']}-" +
                             f"{config[ch]['hw_channel_configuration']} " +
                             f"{config[ch]['channel_id_short']}" for ch in cal_ch_ids]
            frequency = [config[ch]['calibration']['frequency'] for ch in cal_ch_ids]
            freq_coord = np.unique(np.hstack(frequency))
            tmp = np.full((len(frequency), len(freq_coord)), np.nan)
            params = ['gain', 'impedence', 'phase', 'beamwidth_alongship', 'beamwidth_athwartship',
                      'angle_offset_alongship', 'angle_offset_athwartship']
            param_dict = {}
            for param in params:
                param_val = tmp.copy()
                for i, ch in enumerate(cal_ch_ids):
                    indices = np.searchsorted(freq_coord, frequency[i])
                    param_val[i][indices] = config[ch]['calibration'][param]
                param_dict[param] = (['channel', 'frequency'], param_val)

            ds = xr.Dataset(
                data_vars=param_dict,
                coords={
                    'channel': (['channel'], full_ch_names),
                    'frequency': (['frequency'], freq_coord,
                                  {'long_name': 'Transducer frequency', 'units': 'Hz'})
                })
        else:
            ds = xr.Dataset()

        #  Save decimation factors and filter coefficients
        coeffs = dict()
        decimation_factors = dict()
        for ch in self.convert_obj.ch_ids:
            # Coefficients for wide band transceiver
            coeffs[f'{ch}_WBT_filter'] = self.convert_obj.fil_coeffs[ch][1]
            # Coefficients for pulse compression
            coeffs[f'{ch}_PC_filter'] = self.convert_obj.fil_coeffs[ch][2]
            decimation_factors[f'{ch}_WBT_decimation'] = self.convert_obj.fil_df[ch][1]
            decimation_factors[f'{ch}_PC_decimation'] = self.convert_obj.fil_df[ch][2]

        # Assemble variables into dataset
        for k, v in coeffs.items():
            # Save filter coefficients as real and imaginary parts as attributes
            ds.attrs[k + '_r'] = np.real(v)
            ds.attrs[k + '_i'] = np.imag(v)
            # Save decimation factors as attributes
        for k, v in decimation_factors.items():
            ds.attrs[k] = v
        ds.attrs['config_xml'] = self.convert_obj.config_datagram['xml']
        # save to file
        if self.save_ext == '.nc':
            ds.to_netcdf(path=self.output_path, mode='a', group='Vendor')
        elif self.save_ext == '.zarr':
            ds.to_zarr(store=self.output_path, mode='a', group='Vendor')

    def set_sonar(self, ch_ids, path):
        config = self.convert_obj.config_datagram['configuration']
        # channels['frequency'] = np.array([self.config_datagram['configuration'][x]['transducer_frequency']
        #                                   for x in self.ch_ids], dtype='float32')

        # Collect unique variables
        frequency = []
        serial_number = []
        model = []
        for ch_id, data in config.items():
            frequency.append(data['transducer_frequency'])
            serial_number.append(data['serial_number'])
            model.append(data['transducer_name'])
        # Create dataset
        ds = xr.Dataset(
            {'serial_number': (['frequency'], serial_number),
             'sonar_model': (['frequency'], model)},
            coords={'frequency': frequency},
            attrs={'sonar_manufacturer': 'Simrad',
                   'sonar_software_name': config[ch_ids[0]]['application_name'],
                   'sonar_software_version': config[ch_ids[0]]['application_version'],
                   'sonar_type': 'echosounder'})

        # save to file
        if self.save_ext == '.nc':
            ds.to_netcdf(path=path, mode='a', group='Sonar')
        elif self.save_ext == '.zarr':
            ds.to_zarr(store=path, mode='a', group='Sonar')

    def _copy_file(self, file):
        # Copy the current file into a new file with _cw appended to filename
        fname, ext = os.path.splitext(file)
        new_path = fname + '_cw' + ext
        if os.path.exists(new_path):
            print("          overwriting: " + new_path)
            if ext == '.zarr':
                shutil.rmtree(new_path)
            elif ext == '.nc':
                os.remove(new_path)
        if ext == '.zarr':
            shutil.copytree(file, new_path)
        elif ext == '.nc':
            shutil.copyfile(file, new_path)
        return new_path<|MERGE_RESOLUTION|>--- conflicted
+++ resolved
@@ -242,18 +242,8 @@
         # Gets indices from pulse length table using the transmit_duration_nominal values selected (cw only)
         # TODO move to vendor. Save as matrix of pulse length x frequency
         if not bb:
-<<<<<<< HEAD
             # TODO Use the indices to select sa_correction values from the sa correction table (move selection to proccess)
             idx = [np.argwhere(np.isclose(tdn[i][0], config[ch]['pulse_duration'])).squeeze()
-=======
-            # Use the indices to select sa_correction values from the sa correction table
-            pulse_length = 'pulse_duration_fm' if bb else 'pulse_duration'
-            # TODO: @ngkavin:
-            #  this part should find the *closest* instead of the exact match of pulse length,
-            #  see line 51-67 (under %% missing value section) in EK80applyGain.
-            #  Print out message similar to line 88-91 if exact matches are not found.
-            idx = [np.argwhere(np.isclose(tdn[i][0], config[ch][pulse_length])).squeeze()
->>>>>>> 50a7b7d0
                    for i, ch in enumerate(ch_ids)]
             sa_correction = np.array([x['sa_correction'][y]
                                      for x, y in zip(config.values(), np.array(idx))])
