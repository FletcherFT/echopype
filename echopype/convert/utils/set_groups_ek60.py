from .set_groups_base import SetGroupsBase
import xarray as xr
import os
import numpy as np
import shutil
import zarr


class SetGroupsEK60(SetGroupsBase):
    """Class for setting groups in netCDF file for EK60 data.
    """

    def set_env(self, env_dict):
        """Set the Environment group in the EK60 netCDF file.

        Parameters
        ----------
        env_dict
            dictionary containing environment group params
                         env_dict['frequency']
                         env_dict['absorption_coeff']
                         env_dict['sound_speed']
        """
        # Only save environment group if file_path exists
        if not os.path.exists(self.file_path):
            print('netCDF file does not exist, exiting without saving Environment group...')
        else:
            absorption = xr.DataArray(env_dict['absorption_coeff'],
                                      coords=[env_dict['frequency']], dims=['frequency'],
                                      attrs={'long_name': "Indicative acoustic absorption",
                                             'units': "dB/m",
                                             'valid_min': 0.0})
            sound_speed = xr.DataArray(env_dict['sound_speed'],
                                       coords=[env_dict['frequency']], dims=['frequency'],
                                       attrs={'long_name': "Indicative sound speed",
                                              'standard_name': "speed_of_sound_in_sea_water",
                                              'units': "m/s",
                                              'valid_min': 0.0})
            ds = xr.Dataset({'absorption_indicative': absorption,
                             'sound_speed_indicative': sound_speed},
                            coords={'frequency': (['frequency'], env_dict['frequency'])})

            ds.frequency.attrs['long_name'] = "Acoustic frequency"
            ds.frequency.attrs['standard_name'] = "sound_frequency"
            ds.frequency.attrs['units'] = "Hz"
            ds.frequency.attrs['valid_min'] = 0.0

            # save to file
            if self.format == '.nc':
                ds.to_netcdf(path=self.file_path, mode='a', group='Environment')
            elif self.format == '.zarr':
                ds.to_zarr(store=self.file_path, mode='a', group='Environment')

    def set_platform(self, platform_dict):
        """Set the Platform group in the EK60 nc file.

        Parameters
        ----------
        platform_dict
            dictionary containing platform parameters
        """
        # Only save platform group if file_path exists
        if not os.path.exists(self.file_path):
            print('netCDF file does not exist, exiting without saving Platform group...')
        else:
            # Convert np.datetime64 numbers to seconds since 1900-01-01
            # due to xarray.to_netcdf() error on encoding np.datetime64 objects directly
            ping_time = (platform_dict['ping_time'] - np.datetime64('1900-01-01T00:00:00')) \
                        / np.timedelta64(1, 's')
            location_time = (platform_dict['location_time'] - np.datetime64('1900-01-01T00:00:00')) \
                            / np.timedelta64(1, 's')

            ds = xr.Dataset(
                {'pitch': (['ping_time'], platform_dict['pitch'],
                           {'long_name': 'Platform pitch',
                            'standard_name': 'platform_pitch_angle',
                            'units': 'arc_degree',
                            'valid_range': (-90.0, 90.0)}),
                 'roll': (['ping_time'], platform_dict['roll'],
                          {'long_name': 'Platform roll',
                           'standard_name': 'platform_roll_angle',
                           'units': 'arc_degree',
                           'valid_range': (-90.0, 90.0)}),
                 'heave': (['ping_time'], platform_dict['heave'],
                           {'long_name': 'Platform heave',
                            'standard_name': 'platform_heave_angle',
                            'units': 'arc_degree',
                            'valid_range': (-90.0, 90.0)}),
                 'latitude': (['location_time'], platform_dict['lat'],
                              {'long_name': 'Platform latitude',
                               'standard_name': 'latitude',
                               'units': 'degrees_north',
                               'valid_range': (-90.0, 90.0)}),
                 'longitude': (['location_time'], platform_dict['lon'],
                               {'long_name': 'Platform longitude',
                                'standard_name': 'longitude',
                                'units': 'degrees_east',
                                'valid_range': (-180.0, 180.0)}),
                 'water_level': ([], platform_dict['water_level'],
                                 {'long_name': 'z-axis distance from the platform coordinate system '
                                               'origin to the sonar transducer',
                                  'units': 'm'})
                 },
                coords={'ping_time': (['ping_time'], ping_time,
                                      {'axis': 'T',
                                       'calendar': 'gregorian',
                                       'long_name': 'Timestamps for position datagrams',
                                       'standard_name': 'time',
                                       'units': 'seconds since 1900-01-01'}),
                        'location_time': (['location_time'], location_time,
                                          {'axis': 'T',
                                           'calendar': 'gregorian',
                                           'long_name': 'Timestamps for NMEA position datagrams',
                                           'standard_name': 'time',
                                           'units': 'seconds since 1900-01-01'})
                        },
                attrs={'platform_code_ICES': platform_dict['platform_code_ICES'],
                       'platform_name': platform_dict['platform_name'],
                       'platform_type': platform_dict['platform_type']})
            # save to file
            if self.format == '.nc':
                ds.to_netcdf(path=self.file_path, mode='a', group='Platform')
            elif self.format == '.zarr':
                ds.to_zarr(store=self.file_path, mode='a', group='Platform')

    def set_beam(self, beam_dict):
        """Set the Beam group in the EK60 nc file.

        Parameters
        ----------
        beam_dict
            dictionary containing general beam parameters
        """

        # Only save beam group if file_path exists
        if not os.path.exists(self.file_path):
            print('netCDF file does not exist, exiting without saving Beam group...')
        else:
            # Convert np.datetime64 numbers to seconds since 1900-01-01
            # due to xarray.to_netcdf() error on encoding np.datetime64 objects directly
            ping_time = (beam_dict['ping_time'] - np.datetime64('1900-01-01T00:00:00')) / np.timedelta64(1, 's')

            ds = xr.Dataset(
                {'backscatter_r': (['frequency', 'ping_time', 'range_bin'], beam_dict['backscatter_r'],
                                   {'long_name': 'Backscatter power',
                                    'units': 'dB'}),
                 'split_beam_angle': (['frequency', 'ping_time', 'range_bin'], beam_dict['angle_dict'],
                                      {'long_name': 'electrical angle'}),
                 'beam_type': ('frequency', beam_dict['beam_type'],
                               {'long_name': 'type of transducer (0-single, 1-split)'}),
                 'beamwidth_receive_alongship': (['frequency'], beam_dict['beamwidth_receive_major'],
                                                 {'long_name': 'Half power one-way receive beam width along '
                                                  'alongship axis of beam',
                                                  'units': 'arc_degree',
                                                  'valid_range': (0.0, 360.0)}),
                 'beamwidth_receive_athwartship': (['frequency'], beam_dict['beamwidth_receive_minor'],
                                                   {'long_name': 'Half power one-way receive beam width along '
                                                    'athwartship axis of beam',
                                                    'units': 'arc_degree',
                                                    'valid_range': (0.0, 360.0)}),
                 'beamwidth_transmit_alongship': (['frequency'], beam_dict['beamwidth_transmit_major'],
                                                  {'long_name': 'Half power one-way transmit beam width along '
                                                   'alongship axis of beam',
                                                   'units': 'arc_degree',
                                                   'valid_range': (0.0, 360.0)}),
                 'beamwidth_transmit_athwartship': (['frequency'], beam_dict['beamwidth_transmit_minor'],
                                                    {'long_name': 'Half power one-way transmit beam width along '
                                                        'athwartship axis of beam',
                                                     'units': 'arc_degree',
                                                     'valid_range': (0.0, 360.0)}),
                 'beam_direction_x': (['frequency'], beam_dict['beam_direction_x'],
                                      {'long_name': 'x-component of the vector that gives the pointing '
                                                    'direction of the beam, in sonar beam coordinate '
                                                    'system',
                                                    'units': '1',
                                                    'valid_range': (-1.0, 1.0)}),
                 'beam_direction_y': (['frequency'], beam_dict['beam_direction_x'],
                                      {'long_name': 'y-component of the vector that gives the pointing '
                                                    'direction of the beam, in sonar beam coordinate '
                                                    'system',
                                       'units': '1',
                                       'valid_range': (-1.0, 1.0)}),
                 'beam_direction_z': (['frequency'], beam_dict['beam_direction_x'],
                                      {'long_name': 'z-component of the vector that gives the pointing '
                                                    'direction of the beam, in sonar beam coordinate '
                                                    'system',
                                       'units': '1',
                                       'valid_range': (-1.0, 1.0)}),
                 'angle_offset_alongship': (['frequency'], beam_dict['angle_offset_alongship'],
                                            {'long_name': 'electrical alongship angle of the transducer'}),
                 'angle_offset_athwartship': (['frequency'], beam_dict['angle_offset_athwartship'],
                                              {'long_name': 'electrical athwartship angle of the transducer'}),
                 'angle_sensitivity_alongship': (['frequency'], beam_dict['angle_sensitivity_alongship'],
                                                 {'long_name': 'alongship sensitivity of the transducer'}),
                 'angle_sensitivity_athwartship': (['frequency'], beam_dict['angle_sensitivity_athwartship'],
                                                   {'long_name': 'athwartship sensitivity of the transducer'}),
                 'equivalent_beam_angle': (['frequency'], beam_dict['equivalent_beam_angle'],
                                           {'long_name': 'Equivalent beam angle',
                                            'units': 'sr',
                                            'valid_range': (0.0, 4 * np.pi)}),
                 'gain_correction': (['frequency'], beam_dict['gain_correction'],
                                     {'long_name': 'Gain correction',
                                      'units': 'dB'}),
                 'non_quantitative_processing': (['frequency'], beam_dict['non_quantitative_processing'],
                                                 {'flag_meanings': 'no_non_quantitative_processing',
                                                  'flag_values': '0',
                                                  'long_name': 'Presence or not of non-quantitative '
                                                               'processing applied to the backscattering '
                                                               'data (sonar specific)'}),
                 'sample_interval': (['frequency'], beam_dict['transmit_signal']['sample_interval'],
                                     {'long_name': 'Interval between recorded raw data samples',
                                      'units': 's',
                                      'valid_min': 0.0}),
                 'sample_time_offset': (['frequency'], beam_dict['sample_time_offset'],
                                        {'long_name': 'Time offset that is subtracted from the timestamp '
                                                      'of each sample',
                                                      'units': 's'}),
                 'transmit_bandwidth': (['frequency'], beam_dict['transmit_signal']['transmit_bandwidth'],
                                        {'long_name': 'Nominal bandwidth of transmitted pulse',
                                         'units': 'Hz',
                                         'valid_min': 0.0}),
                 'transmit_duration_nominal': (['frequency'], beam_dict['transmit_signal']['transmit_duration_nominal'],
                                               {'long_name': 'Nominal bandwidth of transmitted pulse',
                                                             'units': 's',
                                                'valid_min': 0.0}),
                 'transmit_power': (['frequency'], beam_dict['transmit_signal']['transmit_power'],
                                    {'long_name': 'Nominal transmit power',
                                                  'units': 'W',
                                                  'valid_min': 0.0}),
                 'transducer_offset_x': (['frequency'], beam_dict['transducer_offset_x'],
                                         {'long_name': 'x-axis distance from the platform coordinate system '
                                                       'origin to the sonar transducer',
                                                       'units': 'm'}),
                 'transducer_offset_y': (['frequency'], beam_dict['transducer_offset_y'],
                                         {'long_name': 'y-axis distance from the platform coordinate system '
                                                       'origin to the sonar transducer',
                                                       'units': 'm'}),
                 'transducer_offset_z': (['frequency'], beam_dict['transducer_offset_z'],
                                         {'long_name': 'z-axis distance from the platform coordinate system '
                                                       'origin to the sonar transducer',
                                                       'units': 'm'})},
                coords={'frequency': (['frequency'], beam_dict['frequency'],
                                      {'units': 'Hz',
                                       'valid_min': 0.0}),
                        'ping_time': (['ping_time'], ping_time,
                                      {'axis': 'T',
                                       # 'calendar': 'gregorian',
                                       # 'units': 'seconds since 1900-01-01'}),
                                       'long_name': 'Timestamp of each ping',
                                       'standard_name': 'time'}),
                        'range_bin': (['range_bin'], beam_dict['range_bin'])},
                attrs={'beam_mode': beam_dict['beam_mode'],
                       'conversion_equation_t': beam_dict['conversion_equation_t']})

            # Below are specific to Simrad EK60 .raw files
<<<<<<< HEAD
            if 'channel_id' in beam_dict:
                ds['channel_id'] = ('frequency', beam_dict['channel_id'])
            if 'gpt_software_version' in beam_dict:
                ds['gpt_software_version'] = ('frequency', beam_dict['gpt_software_version'])
            if 'sa_correction' in beam_dict:
                ds['sa_correction'] = ('frequency', beam_dict['sa_correction'])

            n_settings = {}
            z_settings = {}
            if self.compress:
                n_settings = {'backscatter_r': {'zlib': True, 'complevel': 4}}
                z_settings = {'backscatter_r': {'compressor': zarr.Blosc(cname='zstd', clevel=3, shuffle=2)}}
=======
            ds['channel_id'] = ('frequency', beam_dict['channel_id'])
            ds['gpt_software_version'] = ('frequency', beam_dict['gpt_software_version'])
            ds['sa_correction'] = ('frequency', beam_dict['sa_correction'])
>>>>>>> 6ebefa12

            if beam_dict['path'] == self.file_path:
                # save to file
                if self.format == '.nc':
                    ds.to_netcdf(path=self.file_path, mode='a', group='Beam', encoding=n_settings)
                elif self.format == '.zarr':
                    ds.to_zarr(store=self.file_path, mode='a', group='Beam', encoding=z_settings)
            else:
                # If there are multiple range bins, copies the first file then overwrites with new power data
                if self.format == '.nc':
                    shutil.copyfile(self.file_path, beam_dict['path'])
                    ds.to_netcdf(path=beam_dict['path'], mode='w', group='Beam', encoding=n_settings)
                elif self.format == '.zarr':
                    shutil.copytree(self.file_path, beam_dict['path'])
                    ds.to_zarr(store=beam_dict['path'], mode='w', group='Beam', encoding=z_settings)<|MERGE_RESOLUTION|>--- conflicted
+++ resolved
@@ -253,24 +253,15 @@
                        'conversion_equation_t': beam_dict['conversion_equation_t']})
 
             # Below are specific to Simrad EK60 .raw files
-<<<<<<< HEAD
-            if 'channel_id' in beam_dict:
-                ds['channel_id'] = ('frequency', beam_dict['channel_id'])
-            if 'gpt_software_version' in beam_dict:
-                ds['gpt_software_version'] = ('frequency', beam_dict['gpt_software_version'])
-            if 'sa_correction' in beam_dict:
-                ds['sa_correction'] = ('frequency', beam_dict['sa_correction'])
+            ds['channel_id'] = ('frequency', beam_dict['channel_id'])
+            ds['gpt_software_version'] = ('frequency', beam_dict['gpt_software_version'])
+            ds['sa_correction'] = ('frequency', beam_dict['sa_correction'])
 
             n_settings = {}
             z_settings = {}
             if self.compress:
                 n_settings = {'backscatter_r': {'zlib': True, 'complevel': 4}}
                 z_settings = {'backscatter_r': {'compressor': zarr.Blosc(cname='zstd', clevel=3, shuffle=2)}}
-=======
-            ds['channel_id'] = ('frequency', beam_dict['channel_id'])
-            ds['gpt_software_version'] = ('frequency', beam_dict['gpt_software_version'])
-            ds['sa_correction'] = ('frequency', beam_dict['sa_correction'])
->>>>>>> 6ebefa12
 
             if beam_dict['path'] == self.file_path:
                 # save to file
