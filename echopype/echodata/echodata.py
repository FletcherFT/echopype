import datetime
import uuid
import warnings
from collections import OrderedDict
from html import escape
from pathlib import Path
from typing import TYPE_CHECKING, Dict, Optional

import fsspec
import numpy as np
import xarray as xr
from xarray import coding
from zarr.errors import GroupNotFoundError, PathNotFoundError

if TYPE_CHECKING:
    from ..core import EngineHint, FileFormatHint, PathHint, SonarModelsHint

from ..utils.io import check_file_existence, sanitize_file_path
from ..utils.repr import HtmlTemplate
from ..utils.uwa import calc_sound_speed
# from ..convert.set_groups_base import set_encodings
from .convention import _get_convention

XARRAY_ENGINE_MAP: Dict["FileFormatHint", "EngineHint"] = {
    ".nc": "netcdf4",
    ".zarr": "zarr",
}

TVG_CORRECTION_FACTOR = {
    "EK60": 2,
    "EK80": 0,
}

DEFAULT_PLATFORM_COORD_ATTRS = {
    "location_time": {
        "axis": "T",
        "long_name": "Timestamps for NMEA datagrams",
        "standard_name": "time",
    }
}

# ---- Duplicated everything in this block from ..convert.set_groups_base -----
# ---- to circumvent circular imports error
DEFAULT_TIME_ENCODING = {
    "units": "seconds since 1900-01-01T00:00:00+00:00",
    "calendar": "gregorian",
    "_FillValue": np.nan,
    "dtype": np.dtype("float64"),
}

DEFAULT_ENCODINGS = {
    "ping_time": DEFAULT_TIME_ENCODING,
    "ping_time_burst": DEFAULT_TIME_ENCODING,
    "ping_time_average": DEFAULT_TIME_ENCODING,
    "ping_time_echosounder": DEFAULT_TIME_ENCODING,
    "ping_time_echosounder_raw": DEFAULT_TIME_ENCODING,
    "ping_time_echosounder_raw_transmit": DEFAULT_TIME_ENCODING,
    "location_time": DEFAULT_TIME_ENCODING,
    "mru_time": DEFAULT_TIME_ENCODING,
}


def _encode_dataarray(da, dtype):
    """Encodes and decode datetime64 array similar to writing to file"""
    if da.size == 0:
        return da
    read_encoding = {
        "units": "seconds since 1900-01-01T00:00:00+00:00",
        "calendar": "gregorian",
    }

    if dtype in [np.float64, np.int64]:
        encoded_data = da
    else:
        encoded_data, _, _ = coding.times.encode_cf_datetime(da, **read_encoding)
    return coding.times.decode_cf_datetime(encoded_data, **read_encoding)


def set_encodings(ds: xr.Dataset) -> xr.Dataset:
    """
    Set the default encoding for variables.
    """
    new_ds = ds.copy(deep=True)
    for var, encoding in DEFAULT_ENCODINGS.items():
        if var in new_ds:
            da = new_ds[var].copy()
            if "_time" in var:
                new_ds[var] = xr.apply_ufunc(
                    _encode_dataarray, da, keep_attrs=True, kwargs={"dtype": da.dtype}
                )

            new_ds[var].encoding = encoding

    return new_ds


# ------------ End of duplicated block ----------------------------------------


class EchoData:
    """Echo data model class for handling raw converted data,
    including multiple files associated with the same data set.
    """

    group_map = OrderedDict(_get_convention()["groups"])

    def __init__(
        self,
        converted_raw_path: Optional["PathHint"] = None,
        storage_options: Dict[str, str] = None,
        source_file: Optional["PathHint"] = None,
        xml_path: "PathHint" = None,
        sonar_model: "SonarModelsHint" = None,
        open_kwargs: Dict[str, str] = None,
    ):

        # TODO: consider if should open datasets in init
        #  or within each function call when echodata is used. Need to benchmark.

        self.storage_options: Dict[str, str] = (
            storage_options if storage_options is not None else {}
        )
        self.open_kwargs: Dict[str, str] = (
            open_kwargs if open_kwargs is not None else {}
        )
        self.source_file: Optional["PathHint"] = source_file
        self.xml_path: Optional["PathHint"] = xml_path
        self.sonar_model: Optional["SonarModelsHint"] = sonar_model
        self.converted_raw_path: Optional["PathHint"] = None

        self.__setup_groups()
        self.__read_converted(converted_raw_path)

    def __repr__(self) -> str:
        """Make string representation of InferenceData object."""
        existing_groups = [
            f"{group}: ({self.group_map[group]['name']}) {self.group_map[group]['description']}"  # noqa
            for group in self.group_map.keys()
            if isinstance(getattr(self, group), xr.Dataset)
        ]
        fpath = "Internal Memory"
        if self.converted_raw_path:
            fpath = self.converted_raw_path
        msg = "EchoData: standardized raw data from {file_path}\n  > {options}".format(
            options="\n  > ".join(existing_groups),
            file_path=fpath,
        )
        return msg

    def _repr_html_(self) -> str:
        """Make html representation of InferenceData object."""
        try:
            from xarray.core.options import OPTIONS

            display_style = OPTIONS["display_style"]
            if display_style == "text":
                html_repr = f"<pre>{escape(repr(self))}</pre>"
            else:
                xr_collections = []
                for group in self.group_map.keys():
                    if isinstance(getattr(self, group), xr.Dataset):
                        xr_data = getattr(self, group)._repr_html_()
                        xr_collections.append(
                            HtmlTemplate.element_template.format(  # noqa
                                group_id=group + str(uuid.uuid4()),
                                group=group,
                                group_name=self.group_map[group]["name"],
                                group_description=self.group_map[group]["description"],
                                xr_data=xr_data,
                            )
                        )
                elements = "".join(xr_collections)
                fpath = "Internal Memory"
                if self.converted_raw_path:
                    fpath = self.converted_raw_path
                formatted_html_template = HtmlTemplate.html_template.format(
                    elements, file_path=str(fpath)
                )  # noqa
                css_template = HtmlTemplate.css_template  # noqa
                html_repr = "%(formatted_html_template)s%(css_template)s" % locals()
        except:  # noqa
            html_repr = f"<pre>{escape(repr(self))}</pre>"
        return html_repr

    def __setup_groups(self):
        for group in self.group_map.keys():
            setattr(self, group, None)

    def __read_converted(self, converted_raw_path: Optional["PathHint"]):
        if converted_raw_path is not None:
            self._check_path(converted_raw_path)
            converted_raw_path = self._sanitize_path(converted_raw_path)
            self._load_file(converted_raw_path)

            if isinstance(converted_raw_path, fsspec.FSMap):
                # Convert fsmap to Path so it can be used
                # for retrieving the path strings
                converted_raw_path = Path(converted_raw_path.root)

        self.converted_raw_path = converted_raw_path

    def compute_range(
        self,
        env_params=None,
        azfp_cal_type=None,
        ek_waveform_mode=None,
        ek_encode_mode="complex",
    ):
        """
        Computes the range of the data contained in this `EchoData` object, in meters.

        This method only applies to `sonar_model`s of `"AZFP"`, `"EK60"`, and `"EK80"`.
        If the `sonar_model` is not `"AZFP"`, `"EK60"`, or `"EK80"`, an error is raised.

        Parameters
        ----------
        env_params: dict
            This dictionary should contain either:
            - `"sound_speed"`: `float`
            - `"temperature"`, `"salinity"`, and `"pressure"`: `float`s,
            in which case the sound speed will be calculated.
            If the `sonar_model` is `"EK60"` or `"EK80"`, and
            `EchoData.environment.sound_speed_indicative` exists, then this parameter
            does not need to be specified.
        azfp_cal_type : {"Sv", "Sp"}, optional
            - `"Sv"` for calculating volume backscattering strength
            - `"Sp"` for calculating point backscattering strength.
            This parameter is only used if `sonar_model` is `"AZFP"`,
            and in that case it must be specified.
        ek_waveform_mode : {"CW", "BB"}, optional
            - `"CW"` for CW-mode samples, either recorded as complex or power samples
            - `"BB"` for BB-mode samples, recorded as complex samples
            This parameter is only used if `sonar_model` is `"EK60"` or `"EK80"`,
            and in those cases it must be specified.
        ek_encode_mode : {"complex", "power"}, optional
            For EK80 data, range can be computed from complex or power samples.
            The type of sample used can be specified with this parameter.
            - `"complex"` to use complex samples
            - `"power"` to use power samples
            This parameter is only used if `sonar_model` is `"EK80"`.

        Returns
        -------
        xr.DataArray
            The range of the data in meters.

        Raises
        ------
        ValueError
            - When `sonar_model` is `"AZFP"` but `azfp_cal_type` is not specified or is `None`.
            - When `sonar_model` is `"EK60"` or `"EK80"` but `ek_waveform_mode`
            is not specified or is `None`.
            - When `sonar_model` is `"EK60"` but `waveform_mode` is `"BB"` (EK60 cannot have
            broadband samples).
            - When `sonar_model` is `"AZFP"` and `env_params` does not contain
            either `"sound_speed"` or all of `"temperature"`, `"salinity"`, and `"pressure"`.
            - When `sonar_model` is `"EK60"` or `"EK80"`,
            EchoData.environment.sound_speed_indicative does not exist,
            and `env_params` does not contain either `"sound_speed"` or all of `"temperature"`,
            `"salinity"`, and `"pressure"`.
            - When `sonar_model` is not `"AZFP"`, `"EK60"`, or `"EK80"`.
        """

        def squeeze_non_scalar(n):
            if not np.isscalar(n):
                n = n.squeeze()
            return n

        if "sound_speed" in env_params:
            sound_speed = squeeze_non_scalar(env_params["sound_speed"])
        elif all(
            [param in env_params for param in ("temperature", "salinity", "pressure")]
        ):
            sound_speed = calc_sound_speed(
                squeeze_non_scalar(env_params["temperature"]),
                squeeze_non_scalar(env_params["salinity"]),
                squeeze_non_scalar(env_params["pressure"]),
                formula_source="AZFP" if self.sonar_model == "AZFP" else "Mackenzie",
            )
        elif (
            self.sonar_model in ("EK60", "EK80")
            and "sound_speed_indicative" in self.environment
        ):
            sound_speed = squeeze_non_scalar(self.environment["sound_speed_indicative"])
        else:
            raise ValueError(
                "sound speed must be specified in env_params, "
                "with temperature/salinity/pressure in env_params to be calculated, "
                "or in EchoData.environment.sound_speed_indicative for EK60 and EK80 sonar models"
            )

        if self.sonar_model == "AZFP":
            cal_type = azfp_cal_type
            if cal_type is None:
                raise ValueError(
                    "azfp_cal_type must be specified when sonar_model is AZFP"
                )

            # Notation below follows p.86 of user manual
            N = self.vendor["number_of_samples_per_average_bin"]  # samples per bin
            f = self.vendor["digitization_rate"]  # digitization rate
            L = self.vendor["lockout_index"]  # number of lockout samples

            # keep this in ref of AZFP matlab code,
            # set to 1 since we want to calculate from raw data
            bins_to_avg = 1

            # Calculate range using parameters for each freq
            # This is "the range to the centre of the sampling volume
            # for bin m" from p.86 of user manual
            if cal_type == "Sv":
                range_offset = 0
            else:
                range_offset = (
                    sound_speed * self.beam["transmit_duration_nominal"] / 4
                )  # from matlab code
            range_meter = (
                sound_speed * L / (2 * f)
                + (sound_speed / 4)
                * (
                    ((2 * (self.beam.range_bin + 1) - 1) * N * bins_to_avg - 1) / f
                    + self.beam["transmit_duration_nominal"]
                )
                - range_offset
            )
            range_meter.name = "range"  # add name to facilitate xr.merge

            return range_meter
        elif self.sonar_model in ("EK60", "EK80"):
            waveform_mode = ek_waveform_mode
            encode_mode = ek_encode_mode

            if self.sonar_model == "EK60" and waveform_mode == "BB":
                raise ValueError("EK60 cannot have BB samples")

            if waveform_mode is None:
                raise ValueError(
                    "ek_waveform_mode must be specified when sonar_model is EK60 or EK80"
                )
            tvg_correction_factor = TVG_CORRECTION_FACTOR[self.sonar_model]

            if waveform_mode == "CW":
                if (
                    self.sonar_model == "EK80"
                    and encode_mode == "power"
                    and self.beam_power is not None
                ):
                    beam = self.beam_power
                else:
                    beam = self.beam

                sample_thickness = beam["sample_interval"] * sound_speed / 2
                # TODO: Check with the AFSC about the half sample difference
                range_meter = (
                    beam.range_bin - tvg_correction_factor
                ) * sample_thickness  # [frequency x range_bin]
            elif waveform_mode == "BB":
                # TODO: bug: right now only first ping_time has non-nan range
                shift = self.beam[
                    "transmit_duration_nominal"
                ]  # based on Lar Anderson's Matlab code
                # TODO: once we allow putting in arbitrary sound_speed,
                # change below to use linearly-interpolated values
                range_meter = (
                    (self.beam.range_bin * self.beam["sample_interval"] - shift)
                    * sound_speed
                    / 2
                )
                # TODO: Lar Anderson's code include a slicing by minRange with a default of 0.02 m,
                #  need to ask why and see if necessary here
            else:
                raise ValueError("Input waveform_mode not recognized!")

            # make order of dims conform with the order of backscatter data
            range_meter = range_meter.transpose("frequency", "ping_time", "range_bin")
            range_meter = range_meter.where(
                range_meter > 0, 0
            )  # set negative ranges to 0
            range_meter.name = "range"  # add name to facilitate xr.merge

            return range_meter
        else:
            raise ValueError(
                "this method only supports sonar_model values of AZFP, EK60, and EK80"
            )

    def update_platform(
        self,
        extra_platform_data: xr.Dataset,
        time_dim="time",
        extra_platform_data_file_name=None,
    ):
        """
        Updates the `EchoData.platform` group with additional external platform data.

        `extra_platform_data` must be an xarray Dataset.
        The name of the time dimension in `extra_platform_data` is specified by the
        `time_dim` parameter.
        Data is extracted from `extra_platform_data` by variable name; only the data
        in `extra_platform_data` with the following variable names will be used:
            - `"pitch"`
            - `"roll"`
            - `"heave"`
            - `"latitude"`
            - `"longitude"`
            - `"water_level"`
        The data inserted into the Platform group will be indexed by a dimension named
        `"location_time"`.

        Parameters
        ----------
        extra_platform_data : xr.Dataset
            An `xr.Dataset` containing the additional platform data to be added
            to the `EchoData.platform` group.
        time_dim: str, default="time"
            The name of the time dimension in `extra_platform_data`; used for extracting
            data from `extra_platform_data`.
        extra_platform_data_file_name: str, default=None
            File name for source of extra platform data, if read from a file

        Examples
        --------
        >>> ed = echopype.open_raw(raw_file, "EK60")
        >>> extra_platform_data = xr.open_dataset(extra_platform_data_file)
        >>> ed.update_platform(extra_platform_data)
        """

        # # only take data during ping times
        # start_time, end_time = min(self.beam["ping_time"]), max(self.beam["ping_time"])

        # Handle data stored as a CF Trajectory Discrete Sampling Geometry
        # http://cfconventions.org/Data/cf-conventions/cf-conventions-1.8/cf-conventions.html#trajectory-data
        # The Saildrone sample data file follows this convention
        if (
            "featureType" in extra_platform_data.attrs
            and extra_platform_data.attrs["featureType"].lower() == "trajectory"
        ):
            for coordvar in extra_platform_data.coords:
                if (
                    "cf_role" in extra_platform_data[coordvar].attrs
                    and extra_platform_data[coordvar].attrs["cf_role"]
                    == "trajectory_id"
                ):
                    trajectory_var = coordvar

            # assumes there's only one trajectory in the dataset (index 0)
            extra_platform_data = extra_platform_data.sel(
                {trajectory_var: extra_platform_data[trajectory_var][0]}
            )
            extra_platform_data = extra_platform_data.drop_vars(trajectory_var)
            extra_platform_data = extra_platform_data.swap_dims({"obs": time_dim})

        # TODO: Expand the clipping range by one (or 2?) indices
        extra_platform_data = extra_platform_data.sel(
            {
                time_dim: np.logical_and(
                    self.beam["ping_time"].min() < extra_platform_data[time_dim],
                    extra_platform_data[time_dim] < self.beam["ping_time"].max(),
                )
            }
        )

        platform = self.platform
        platform = platform.drop_dims("location_time", errors="ignore")
        platform = platform.assign_coords(
            location_time=extra_platform_data[time_dim].values
        )
<<<<<<< HEAD
        history_attr = f"{datetime.datetime.utcnow()} +00:00. Added from external platform data"
=======
        platform["location_time"].assign_attrs(**DEFAULT_PLATFORM_COORD_ATTRS)
        history_attr = (
            f"{datetime.datetime.utcnow()} +00:00. Added from external platform data"
        )
>>>>>>> c4f8e09a
        if extra_platform_data_file_name:
            history_attr += ", from file " + extra_platform_data_file_name
        location_time_attrs = {**DEFAULT_PLATFORM_COORD_ATTRS['location_time'], **{'history': history_attr}}
        platform["location_time"] = platform["location_time"].assign_attrs(**location_time_attrs)

        dropped_vars = []
        for var in ["pitch", "roll", "heave", "latitude", "longitude", "water_level"]:
            if var in platform and (~platform[var].isnull()).all():
                dropped_vars.append(var)
        if len(dropped_vars) > 0:
            warnings.warn(
                f"some variables in the original Platform group will be overwritten: {', '.join(dropped_vars)}"  # noqa
            )
        platform = platform.drop_vars(
            ["pitch", "roll", "heave", "latitude", "longitude", "water_level"],
            errors="ignore",
        )

        num_obs = len(extra_platform_data[time_dim])

        def mapping_search_variable(mapping, keys, default=None):
            for key in keys:
                if key in mapping:
                    return mapping[key].data
            return default

        self.platform = set_encodings(
            platform.update(
                {
                    "pitch": (
                        "location_time",
                        mapping_search_variable(
                            extra_platform_data,
                            ["pitch", "PITCH"],
                            platform.get("pitch", np.full(num_obs, np.nan)),
                        ),
                    ),
                    "roll": (
                        "location_time",
                        mapping_search_variable(
                            extra_platform_data,
                            ["roll", "ROLL"],
                            platform.get("roll", np.full(num_obs, np.nan)),
                        ),
                    ),
                    "heave": (
                        "location_time",
                        mapping_search_variable(
                            extra_platform_data,
                            ["heave", "HEAVE"],
                            platform.get("heave", np.full(num_obs, np.nan)),
                        ),
                    ),
                    "latitude": (
                        "location_time",
                        mapping_search_variable(
                            extra_platform_data,
                            ["lat", "latitude", "LATITUDE"],
                            default=platform.get("latitude", np.full(num_obs, np.nan)),
                        ),
                    ),
                    "longitude": (
                        "location_time",
                        mapping_search_variable(
                            extra_platform_data,
                            ["lon", "longitude", "LONGITUDE"],
                            default=platform.get("longitude", np.full(num_obs, np.nan)),
                        ),
                    ),
                    "water_level": (
                        "location_time",
                        mapping_search_variable(
                            extra_platform_data,
                            ["water_level", "WATER_LEVEL"],
                            default=platform.get("water_level", np.zeros(num_obs)),
                        ),
                    ),
                }
            )
        )

    @classmethod
    def _load_convert(cls, convert_obj):
        new_cls = cls()
        for group in new_cls.group_map.keys():
            if hasattr(convert_obj, group):
                setattr(new_cls, group, getattr(convert_obj, group))

        setattr(new_cls, "sonar_model", getattr(convert_obj, "sonar_model"))
        setattr(new_cls, "source_file", getattr(convert_obj, "source_file"))
        return new_cls

    def _load_file(self, raw_path: "PathHint"):
        """Lazy load Top-level, Beam, Environment, and Vendor groups from raw file."""
        for group, value in self.group_map.items():
            # EK80 data may have a Beam_power group if both complex and power data exist.
            ds = None
            try:
                ds = self._load_group(
                    raw_path,
                    group=value["ep_group"],
                )
            except (OSError, GroupNotFoundError, PathNotFoundError):
                # Skips group not found errors for EK80 and ADCP
                ...
            if group == "top" and hasattr(ds, "keywords"):
                self.sonar_model = ds.keywords.upper()  # type: ignore

            if isinstance(ds, xr.Dataset):
                setattr(self, group, ds)

    def _check_path(self, filepath: "PathHint"):
        """Check if converted_raw_path exists"""
        file_exists = check_file_existence(filepath, self.storage_options)
        if not file_exists:
            raise FileNotFoundError(f"There is no file named {filepath}")

    def _sanitize_path(self, filepath: "PathHint") -> "PathHint":
        filepath = sanitize_file_path(filepath, self.storage_options)
        return filepath

    def _check_suffix(self, filepath: "PathHint") -> "FileFormatHint":
        """Check if file type is supported."""
        # TODO: handle multiple files through the same set of checks for combining files
        if isinstance(filepath, fsspec.FSMap):
            suffix = Path(filepath.root).suffix
        else:
            suffix = Path(filepath).suffix

        if suffix not in XARRAY_ENGINE_MAP:
            raise ValueError("Input file type not supported!")

        return suffix  # type: ignore

    def _load_group(self, filepath: "PathHint", group: Optional[str] = None):
        """Loads each echodata group"""
        suffix = self._check_suffix(filepath)
        return xr.open_dataset(
            filepath, group=group, engine=XARRAY_ENGINE_MAP[suffix], **self.open_kwargs
        )

    def to_netcdf(self, save_path: Optional["PathHint"] = None, **kwargs):
        """Save content of EchoData to netCDF.

        Parameters
        ----------
        save_path : str
            path that converted .nc file will be saved
        compress : bool
            whether or not to perform compression on data variables
            Defaults to ``True``
        overwrite : bool
            whether or not to overwrite existing files
            Defaults to ``False``
        parallel : bool
            whether or not to use parallel processing. (Not yet implemented)
        output_storage_options : dict
            Additional keywords to pass to the filesystem class.
        """
        from ..convert.api import to_file

        return to_file(self, "netcdf4", save_path=save_path, **kwargs)

    def to_zarr(self, save_path: Optional["PathHint"] = None, **kwargs):
        """Save content of EchoData to zarr.

        Parameters
        ----------
        save_path : str
            path that converted .nc file will be saved
        compress : bool
            whether or not to perform compression on data variables
            Defaults to ``True``
        overwrite : bool
            whether or not to overwrite existing files
            Defaults to ``False``
        parallel : bool
            whether or not to use parallel processing. (Not yet implemented)
        output_storage_options : dict
            Additional keywords to pass to the filesystem class.
        """
        from ..convert.api import to_file

        return to_file(self, "zarr", save_path=save_path, **kwargs)

    # TODO: Remove below in future versions. They are for supporting old API calls.
    @property
    def nc_path(self) -> Optional["PathHint"]:
        warnings.warn(
            "`nc_path` is deprecated, Use `converted_raw_path` instead.",
            DeprecationWarning,
            2,
        )
        if self.converted_raw_path.endswith(".nc"):
            return self.converted_raw_path
        else:
            path = Path(self.converted_raw_path)
            return str(path.parent / (path.stem + ".nc"))

    @property
    def zarr_path(self) -> Optional["PathHint"]:
        warnings.warn(
            "`zarr_path` is deprecated, Use `converted_raw_path` instead.",
            DeprecationWarning,
            2,
        )
        if self.converted_raw_path.endswith(".zarr"):
            return self.converted_raw_path
        else:
            path = Path(self.converted_raw_path)
            return str(path.parent / (path.stem + ".zarr"))

    def raw2nc(
        self,
        save_path: "PathHint" = None,
        combine_opt: bool = False,
        overwrite: bool = False,
        compress: bool = True,
    ):
        warnings.warn(
            "`raw2nc` is deprecated, use `to_netcdf` instead.",
            DeprecationWarning,
            2,
        )
        return self.to_netcdf(
            save_path=save_path,
            compress=compress,
            combine=combine_opt,
            overwrite=overwrite,
        )

    def raw2zarr(
        self,
        save_path: "PathHint" = None,
        combine_opt: bool = False,
        overwrite: bool = False,
        compress: bool = True,
    ):
        warnings.warn(
            "`raw2zarr` is deprecated, use `to_zarr` instead.",
            DeprecationWarning,
            2,
        )
        return self.to_zarr(
            save_path=save_path,
            compress=compress,
            combine=combine_opt,
            overwrite=overwrite,
        )<|MERGE_RESOLUTION|>--- conflicted
+++ resolved
@@ -465,14 +465,9 @@
         platform = platform.assign_coords(
             location_time=extra_platform_data[time_dim].values
         )
-<<<<<<< HEAD
-        history_attr = f"{datetime.datetime.utcnow()} +00:00. Added from external platform data"
-=======
-        platform["location_time"].assign_attrs(**DEFAULT_PLATFORM_COORD_ATTRS)
         history_attr = (
             f"{datetime.datetime.utcnow()} +00:00. Added from external platform data"
         )
->>>>>>> c4f8e09a
         if extra_platform_data_file_name:
             history_attr += ", from file " + extra_platform_data_file_name
         location_time_attrs = {**DEFAULT_PLATFORM_COORD_ATTRS['location_time'], **{'history': history_attr}}
